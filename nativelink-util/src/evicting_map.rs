--- conflicted
+++ resolved
@@ -109,10 +109,7 @@
 {
     /// Removes an item from the cache and returns the data for deferred cleanup.
     /// The caller is responsible for calling `unref()` on the returned data outside of the lock.
-<<<<<<< HEAD
-=======
     #[must_use]
->>>>>>> 036e3948
     fn remove<Q>(&mut self, key: &Q, eviction_item: &EvictionItem<T>, replaced: bool) -> T
     where
         K: Borrow<Q>,
@@ -136,10 +133,7 @@
 
     /// Inserts a new item into the cache. If the key already exists, the old item is returned
     /// for deferred cleanup.
-<<<<<<< HEAD
-=======
     #[must_use]
->>>>>>> 036e3948
     fn put(&mut self, key: &K, eviction_item: EvictionItem<T>) -> Option<T>
     where
         K: Clone,
@@ -268,10 +262,7 @@
 
         is_over_size || old_item_exists || is_over_count
     }
-<<<<<<< HEAD
-=======
-
->>>>>>> 036e3948
+
     #[must_use]
     fn evict_items(&self, state: &mut State<K, T>) -> Vec<T> {
         let Some((_, mut peek_entry)) = state.lru.peek_lru() else {

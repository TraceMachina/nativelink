// Copyright 2024 The NativeLink Authors. All rights reserved.
//
// Licensed under the Functional Source License, Version 1.1, Apache 2.0 Future License (the "License");
// you may not use this file except in compliance with the License.
// You may obtain a copy of the License at
//
//    See LICENSE file for details
//
// Unless required by applicable law or agreed to in writing, software
// distributed under the License is distributed on an "AS IS" BASIS,
// WITHOUT WARRANTIES OR CONDITIONS OF ANY KIND, either express or implied.
// See the License for the specific language governing permissions and
// limitations under the License.

use core::borrow::Borrow;
use core::cmp::Eq;
use core::fmt::Debug;
use core::future::Future;
use core::hash::Hash;
use core::ops::RangeBounds;
use std::collections::BTreeSet;
use std::sync::Arc;

use lru::LruCache;
use nativelink_config::stores::EvictionPolicy;
use nativelink_metric::MetricsComponent;
use parking_lot::Mutex;
use serde::{Deserialize, Serialize};
use tonic::async_trait;
use tracing::{debug, info};

use crate::instant_wrapper::InstantWrapper;
use crate::metrics_utils::{Counter, CounterWithTime};

#[derive(Serialize, Deserialize, PartialEq, Eq, Debug, Clone)]
pub struct SerializedLRU<K> {
    pub data: Vec<(K, i32)>,
    pub anchor_time: u64,
}

#[derive(Debug)]
struct EvictionItem<T: LenEntry + Debug> {
    seconds_since_anchor: i32,
    data: T,
}

pub trait LenEntry: 'static {
    /// Length of referenced data.
    fn len(&self) -> u64;

    /// Returns `true` if `self` has zero length.
    fn is_empty(&self) -> bool;

    /// This will be called when object is removed from map.
    /// Note: There may still be a reference to it held somewhere else, which
    /// is why it can't be mutable. This is a good place to mark the item
    /// to be deleted and then in the Drop call actually do the deleting.
    /// This will ensure nowhere else in the program still holds a reference
    /// to this object.
    /// You should not rely only on the Drop trait. Doing so might result in the
    /// program safely shutting down and calling the Drop method on each object,
    /// which if you are deleting items you may not want to do.
    /// It is undefined behavior to have `unref()` called more than once.
    /// During the execution of `unref()` no items can be added or removed to/from
    /// the `EvictionMap` globally (including inside `unref()`).
    #[inline]
    fn unref(&self) -> impl Future<Output = ()> + Send {
        core::future::ready(())
    }
}

impl<T: LenEntry + Send + Sync> LenEntry for Arc<T> {
    #[inline]
    fn len(&self) -> u64 {
        T::len(self.as_ref())
    }

    #[inline]
    fn is_empty(&self) -> bool {
        T::is_empty(self.as_ref())
    }

    #[inline]
    async fn unref(&self) {
        self.as_ref().unref().await;
    }
}

// Callback to be called when the EvictingMap removes an item
// either via eviction or direct deletion. This will be called with
// whatever key type the EvictingMap uses.
#[async_trait]
pub trait RemoveStateCallback<Q>: Debug + Send + Sync {
    async fn callback(&self, key: &Q);
}

#[derive(Debug, MetricsComponent)]
struct State<
    K: Ord + Hash + Eq + Clone + Debug + Send + Borrow<Q>,
    Q: Ord + Hash + Eq + Debug,
    T: LenEntry + Debug + Send,
> {
    lru: LruCache<K, EvictionItem<T>>,
    btree: Option<BTreeSet<K>>,
    #[metric(help = "Total size of all items in the store")]
    sum_store_size: u64,

    #[metric(help = "Number of bytes evicted from the store")]
    evicted_bytes: Counter,
    #[metric(help = "Number of items evicted from the store")]
    evicted_items: CounterWithTime,
    #[metric(help = "Number of bytes replaced in the store")]
    replaced_bytes: Counter,
    #[metric(help = "Number of items replaced in the store")]
    replaced_items: CounterWithTime,
    #[metric(help = "Number of bytes inserted into the store since it was created")]
    lifetime_inserted_bytes: Counter,
<<<<<<< HEAD
    #[metric(help = "Number of eviction attempts blocked by grace period")]
    grace_period_blocks: Counter,
=======

    remove_callbacks: Arc<Mutex<Vec<Box<dyn RemoveStateCallback<Q>>>>>,
>>>>>>> f70c487d
}

impl<
    K: Ord + Hash + Eq + Clone + Debug + Send + Sync + Borrow<Q>,
    Q: Ord + Hash + Eq + Debug + Sync,
    T: LenEntry + Debug + Sync + Send,
> State<K, Q, T>
{
    /// Removes an item from the cache and returns the data for deferred cleanup.
    /// The caller is responsible for calling `unref()` on the returned data outside of the lock.
    #[must_use]
    async fn remove(&mut self, key: &Q, eviction_item: &EvictionItem<T>, replaced: bool) -> T
    where
        T: Clone,
    {
        if let Some(btree) = &mut self.btree {
            btree.remove(key.borrow());
        }
        self.sum_store_size -= eviction_item.data.len();
        if replaced {
            self.replaced_items.inc();
            self.replaced_bytes.add(eviction_item.data.len());
        } else {
            self.evicted_items.inc();
            self.evicted_bytes.add(eviction_item.data.len());
        }

        let locked_callbacks = self.remove_callbacks.lock_arc();
        for callback in locked_callbacks.iter() {
            callback.callback(key).await;
        }

        // Return the data for deferred unref outside of lock
        eviction_item.data.clone()
    }

    /// Inserts a new item into the cache. If the key already exists, the old item is returned
    /// for deferred cleanup.
    #[must_use]
    async fn put(&mut self, key: &K, eviction_item: EvictionItem<T>) -> Option<T>
    where
        K: Clone,
        T: Clone,
    {
        // If we are maintaining a btree index, we need to update it.
        if let Some(btree) = &mut self.btree {
            btree.insert(key.clone());
        }
        if let Some(old_item) = self.lru.put(key.clone(), eviction_item) {
            let old_data = self.remove(key.borrow(), &old_item, true).await;
            return Some(old_data);
        }
        None
    }

    fn add_remove_callback(&self, callback: Box<dyn RemoveStateCallback<Q>>) {
        self.remove_callbacks.lock_arc().push(callback);
    }
}

#[derive(Debug, MetricsComponent)]
pub struct EvictingMap<
    K: Ord + Hash + Eq + Clone + Debug + Send + Borrow<Q>,
    Q: Ord + Hash + Eq + Debug,
    T: LenEntry + Debug + Send,
    I: InstantWrapper,
> {
    #[metric]
    state: Arc<Mutex<State<K, Q, T>>>,
    anchor_time: I,
    #[metric(help = "Maximum size of the store in bytes")]
    max_bytes: u64,
    #[metric(help = "Number of bytes to evict when the store is full")]
    evict_bytes: u64,
    #[metric(help = "Maximum number of seconds to keep an item in the store")]
    max_seconds: i32,
    #[metric(help = "Maximum number of items to keep in the store")]
    max_count: u64,
    #[metric(help = "Grace period in seconds to prevent eviction of recently accessed items")]
    eviction_grace_period_seconds: u32,
}

impl<K, Q, T, I> EvictingMap<K, Q, T, I>
where
    K: Ord + Hash + Eq + Clone + Debug + Send + Sync + Borrow<Q>,
    Q: Ord + Hash + Eq + Debug + Sync,
    T: LenEntry + Debug + Clone + Send + Sync,
    I: InstantWrapper,
{
    pub fn new(config: &EvictionPolicy, anchor_time: I) -> Self {
        Self {
            // We use unbounded because if we use the bounded version we can't call the delete
            // function on the LenEntry properly.
            state: Arc::new(Mutex::new(State {
                lru: LruCache::unbounded(),
                btree: None,
                sum_store_size: 0,
                evicted_bytes: Counter::default(),
                evicted_items: CounterWithTime::default(),
                replaced_bytes: Counter::default(),
                replaced_items: CounterWithTime::default(),
                lifetime_inserted_bytes: Counter::default(),
<<<<<<< HEAD
                grace_period_blocks: Counter::default(),
            }),
=======
                remove_callbacks: Arc::new(Mutex::new(vec![])),
            })),
>>>>>>> f70c487d
            anchor_time,
            max_bytes: config.max_bytes as u64,
            evict_bytes: config.evict_bytes as u64,
            max_seconds: config.max_seconds as i32,
            max_count: config.max_count,
            eviction_grace_period_seconds: config.eviction_grace_period_seconds as i32,
        }
    }

    pub async fn enable_filtering(&self) {
        let mut state = self.state.lock_arc();
        if state.btree.is_none() {
            Self::rebuild_btree_index(&mut state);
        }
    }

    fn rebuild_btree_index(state: &mut State<K, Q, T>) {
        state.btree = Some(state.lru.iter().map(|(k, _)| k).cloned().collect());
    }

    /// Run the `handler` function on each key-value pair that matches the `prefix_range`
    /// and return the number of items that were processed.
    /// The `handler` function should return `true` to continue processing the next item
    /// or `false` to stop processing.
    pub async fn range<F>(&self, prefix_range: impl RangeBounds<Q> + Send, mut handler: F) -> u64
    where
        F: FnMut(&K, &T) -> bool + Send,
        K: Ord,
    {
        let mut state = self.state.lock_arc();
        let btree = if let Some(ref btree) = state.btree {
            btree
        } else {
            Self::rebuild_btree_index(&mut state);
            state.btree.as_ref().unwrap()
        };
        let mut continue_count = 0;
        for key in btree.range(prefix_range) {
            let value = &state.lru.peek(key.borrow()).unwrap().data;
            let should_continue = handler(key, value);
            if !should_continue {
                break;
            }
            continue_count += 1;
        }
        continue_count
    }

    /// Returns the number of key-value pairs that are currently in the the cache.
    /// Function is not for production code paths.
    pub async fn len_for_test(&self) -> usize {
        self.state.lock_arc().lru.len()
    }

    /// Returns (should_evict, within_grace_period)
    fn should_evict_with_grace_check(
        &self,
        lru_len: usize,
        peek_entry: &EvictionItem<T>,
        sum_store_size: u64,
        max_bytes: u64,
    ) -> (bool, bool) {
        // Check if item is within grace period
        let within_grace_period = if self.eviction_grace_period_seconds > 0 {
            let current_time_seconds = self.anchor_time.elapsed().as_secs() as i32;
            let item_age = current_time_seconds - peek_entry.seconds_since_anchor;
            item_age < self.eviction_grace_period_seconds
        } else {
            false
        };

        // If within grace period, do not evict
        if within_grace_period {
            return (false, true);
        }

        let is_over_size = max_bytes != 0 && sum_store_size >= max_bytes;

        let evict_older_than_seconds =
            (self.anchor_time.elapsed().as_secs() as i32) - self.max_seconds;
        let old_item_exists =
            self.max_seconds != 0 && peek_entry.seconds_since_anchor < evict_older_than_seconds;

        let is_over_count = self.max_count != 0 && (lru_len as u64) > self.max_count;

        (is_over_size || old_item_exists || is_over_count, false)
    }

    #[must_use]
    async fn evict_items(&self, state: &mut State<K, Q, T>) -> Vec<T> {
        let Some((_, mut peek_entry)) = state.lru.peek_lru() else {
            return Vec::new();
        };

        let (should_evict_initial, _within_grace) = self.should_evict_with_grace_check(
            state.lru.len(),
            peek_entry,
            state.sum_store_size,
            self.max_bytes,
        );

        let max_bytes = if self.max_bytes != 0 && self.evict_bytes != 0 && should_evict_initial {
            self.max_bytes.saturating_sub(self.evict_bytes)
        } else {
            self.max_bytes
        };

        let mut items_to_unref = Vec::new();

        loop {
            let (should_evict, within_grace_period) = self.should_evict_with_grace_check(
                state.lru.len(),
                peek_entry,
                state.sum_store_size,
                max_bytes,
            );

            if !should_evict {
                if within_grace_period {
                    // Track that grace period blocked an eviction
                    state.grace_period_blocks.inc();
                    info!(
                        "Grace period preventing eviction of LRU item (age < {} seconds)",
                        self.eviction_grace_period_seconds
                    );
                }
                break;
            }

            let (key, eviction_item) = state
                .lru
                .pop_lru()
                .expect("Tried to peek() then pop() but failed");
            debug!(?key, "Evicting",);
            let data = state.remove(key.borrow(), &eviction_item, false).await;
            items_to_unref.push(data);

            peek_entry = if let Some((_, entry)) = state.lru.peek_lru() {
                entry
            } else {
                break;
            };
        }

        items_to_unref
    }

    /// Return the size of a `key`, if not found `None` is returned.
    pub async fn size_for_key(&self, key: &Q) -> Option<u64>
    where
        Q: Sync,
    {
        let mut results = [None];
        self.sizes_for_keys([key], &mut results[..], false).await;
        results[0]
    }

    /// Return the sizes of a collection of `keys`. Expects `results` collection
    /// to be provided for storing the resulting key sizes. Each index value in
    /// `keys` maps directly to the size value for the key in `results`.
    /// If no key is found in the internal map, `None` is filled in its place.
    /// If `peek` is set to `true`, the items are not promoted to the front of the
    /// LRU cache. Note: peek may still evict, but won't promote.
    pub async fn sizes_for_keys<It, R>(&self, keys: It, results: &mut [Option<u64>], peek: bool)
    where
        It: IntoIterator<Item = R> + Send,
        // Note: It's not enough to have the inserts themselves be Send. The
        // returned iterator should be Send as well.
        <It as IntoIterator>::IntoIter: Send,
        // This may look strange, but what we are doing is saying:
        // * `K` must be able to borrow `Q`
        // * `R` (the input stream item type) must also be able to borrow `Q`
        // Note: That K and R do not need to be the same type, they just both need
        // to be able to borrow a `Q`.
        R: Borrow<Q> + Send,
    {
        let mut state = self.state.lock_arc();

        let lru_len = state.lru.len();
        for (key, result) in keys.into_iter().zip(results.iter_mut()) {
            let maybe_entry = if peek {
                state.lru.peek_mut(key.borrow())
            } else {
                state.lru.get_mut(key.borrow())
            };
            match maybe_entry {
                Some(entry) => {
                    // Note: We need to check eviction because the item might be expired
                    // based on the current time. In such case, we remove the item while
                    // we are here.
                    let (should_evict, _) =
                        self.should_evict_with_grace_check(lru_len, entry, 0, u64::MAX);
                    if should_evict {
                        *result = None;
                        if let Some((key, eviction_item)) = state.lru.pop_entry(key.borrow()) {
                            info!(?key, "Item expired, evicting");
                            let data = state.remove(key.borrow(), &eviction_item, false).await;
                            // Store data for later unref - we can't drop state here as we're still iterating
                            // The unref will happen after the method completes
                            // For now, we just do inline unref
                            data.unref().await;
                        }
                    } else {
                        if !peek {
                            entry.seconds_since_anchor =
                                self.anchor_time.elapsed().as_secs() as i32;
                        }
                        *result = Some(entry.data.len());
                    }
                }
                None => *result = None,
            }
        }
    }

    pub async fn get(&self, key: &Q) -> Option<T> {
        // Fast path: Check if we need eviction before acquiring lock for eviction
        let needs_eviction = {
            let state = self.state.lock_arc();
            if let Some((_, peek_entry)) = state.lru.peek_lru() {
                let (should_evict, _) = self.should_evict_with_grace_check(
                    state.lru.len(),
                    peek_entry,
                    state.sum_store_size,
                    self.max_bytes,
                );
                should_evict
            } else {
                false
            }
        };

        // Perform eviction if needed
        if needs_eviction {
            let items_to_unref = {
                let mut state = self.state.lock_arc();
                self.evict_items(&mut *state).await
            };
            // Unref items outside of lock
            for item in items_to_unref {
                item.unref().await;
            }
        }

        // Now get the item
        let mut state = self.state.lock_arc();
        let entry = state.lru.get_mut(key.borrow())?;
        entry.seconds_since_anchor = self.anchor_time.elapsed().as_secs() as i32;
        Some(entry.data.clone())
    }

    /// Returns the replaced item if any.
    pub async fn insert(&self, key: K, data: T) -> Option<T>
    where
        K: 'static,
    {
        self.insert_with_time(key, data, self.anchor_time.elapsed().as_secs() as i32)
            .await
    }

    /// Returns the replaced item if any.
    pub async fn insert_with_time(&self, key: K, data: T, seconds_since_anchor: i32) -> Option<T> {
        let items_to_unref = {
            let mut state = self.state.lock_arc();
            self.inner_insert_many(&mut state, [(key, data)], seconds_since_anchor)
                .await
        };

        // Unref items outside of lock
        let mut results = Vec::new();
        for item in items_to_unref {
            item.unref().await;
            results.push(item);
        }

        results.into_iter().next()
    }

    /// Same as `insert()`, but optimized for multiple inserts.
    /// Returns the replaced items if any.
    pub async fn insert_many<It>(&self, inserts: It) -> Vec<T>
    where
        It: IntoIterator<Item = (K, T)> + Send,
        // Note: It's not enough to have the inserts themselves be Send. The
        // returned iterator should be Send as well.
        <It as IntoIterator>::IntoIter: Send,
        K: 'static,
    {
        let mut inserts = inserts.into_iter().peekable();
        // Shortcut for cases where there are no inserts, so we don't need to lock.
        if inserts.peek().is_none() {
            return Vec::new();
        }

        let items_to_unref = {
            let state = &mut self.state.lock_arc();
            self.inner_insert_many(state, inserts, self.anchor_time.elapsed().as_secs() as i32)
                .await
        };

        // Unref items outside of lock
        let mut results = Vec::new();
        for item in items_to_unref {
            item.unref().await;
            results.push(item);
        }

        results
    }

    async fn inner_insert_many<It>(
        &self,
        state: &mut State<K, Q, T>,
        inserts: It,
        seconds_since_anchor: i32,
    ) -> Vec<T>
    where
        It: IntoIterator<Item = (K, T)> + Send,
        // Note: It's not enough to have the inserts themselves be Send. The
        // returned iterator should be Send as well.
        <It as IntoIterator>::IntoIter: Send,
    {
        let mut replaced_items = Vec::new();
        for (key, data) in inserts {
            let new_item_size = data.len();
            let eviction_item = EvictionItem {
                seconds_since_anchor,
                data,
            };

            if let Some(old_item) = state.put(&key, eviction_item).await {
                replaced_items.push(old_item);
            }
            state.sum_store_size += new_item_size;
            state.lifetime_inserted_bytes.add(new_item_size);
        }

        // Perform eviction after all insertions
        let items_to_unref = self.evict_items(state).await;

        // Note: We cannot drop the state lock here since we're borrowing it,
        // but the caller will handle unreffing these items after releasing the lock
        for item in items_to_unref {
            replaced_items.push(item);
        }

        replaced_items
    }

    pub async fn remove(&self, key: &Q) -> bool {
        let (items_to_unref, removed_item) = {
            let mut state = self.state.lock_arc();

            // First perform eviction
            let evicted_items = self.evict_items(&mut *state).await;

            // Then try to remove the requested item
            let removed = if let Some(entry) = state.lru.pop(key.borrow()) {
                Some(state.remove(key, &entry, false).await)
            } else {
                None
            };

            (evicted_items, removed)
        };

        // Unref evicted items outside of lock
        for item in items_to_unref {
            item.unref().await;
        }

        // Unref removed item if any
        if let Some(item) = removed_item {
            item.unref().await;
            return true;
        }

        false
    }

    /// Same as `remove()`, but allows for a conditional to be applied to the
    /// entry before removal in an atomic fashion.
    pub async fn remove_if<F>(&self, key: &Q, cond: F) -> bool
    where
        F: FnOnce(&T) -> bool + Send,
    {
        let mut state = self.state.lock_arc();
        if let Some(entry) = state.lru.get(key.borrow()) {
            if !cond(&entry.data) {
                return false;
            }
            // First perform eviction
            let evicted_items = self.evict_items(&mut state).await;

            // Then try to remove the requested item
            let removed_item = if let Some(entry) = state.lru.pop(key.borrow()) {
                Some(state.remove(key, &entry, false).await)
            } else {
                None
            };

            // Drop the lock before unref operations
            drop(state);

            // Unref evicted items
            for item in evicted_items {
                item.unref().await;
            }

            // Unref removed item if any
            if let Some(item) = removed_item {
                item.unref().await;
                return true;
            }

            return false;
        }
        false
    }

    pub fn add_remove_callback(&self, callback: Box<dyn RemoveStateCallback<Q>>) {
        self.state.lock_arc().add_remove_callback(callback);
    }
}<|MERGE_RESOLUTION|>--- conflicted
+++ resolved
@@ -115,13 +115,10 @@
     replaced_items: CounterWithTime,
     #[metric(help = "Number of bytes inserted into the store since it was created")]
     lifetime_inserted_bytes: Counter,
-<<<<<<< HEAD
     #[metric(help = "Number of eviction attempts blocked by grace period")]
     grace_period_blocks: Counter,
-=======
 
     remove_callbacks: Arc<Mutex<Vec<Box<dyn RemoveStateCallback<Q>>>>>,
->>>>>>> f70c487d
 }
 
 impl<
@@ -224,13 +221,10 @@
                 replaced_bytes: Counter::default(),
                 replaced_items: CounterWithTime::default(),
                 lifetime_inserted_bytes: Counter::default(),
-<<<<<<< HEAD
                 grace_period_blocks: Counter::default(),
             }),
-=======
                 remove_callbacks: Arc::new(Mutex::new(vec![])),
             })),
->>>>>>> f70c487d
             anchor_time,
             max_bytes: config.max_bytes as u64,
             evict_bytes: config.evict_bytes as u64,

// Copyright 2024 The NativeLink Authors. All rights reserved.
//
// Licensed under the Apache License, Version 2.0 (the "License");
// you may not use this file except in compliance with the License.
// You may obtain a copy of the License at
//
//    http://www.apache.org/licenses/LICENSE-2.0
//
// Unless required by applicable law or agreed to in writing, software
// distributed under the License is distributed on an "AS IS" BASIS,
// WITHOUT WARRANTIES OR CONDITIONS OF ANY KIND, either express or implied.
// See the License for the specific language governing permissions and
// limitations under the License.

use core::borrow::Borrow;
use core::cmp::Eq;
use core::fmt::Debug;
use core::future::Future;
use core::hash::Hash;
use core::ops::RangeBounds;
use std::collections::BTreeSet;
use std::sync::Arc;
use std::time::Instant;

use async_lock::Mutex;
use lru::LruCache;
use nativelink_config::stores::EvictionPolicy;
use nativelink_metric::MetricsComponent;
use opentelemetry::KeyValue;
use serde::{Deserialize, Serialize};
use tracing::{debug, info};

use crate::instant_wrapper::InstantWrapper;
use crate::metrics::{CACHE_METRICS, CacheMetricAttrs};

// Sentinel value for overflows so that we don't introduce branches or error
// handling in highly unlikely error branches of size conversions that would
// only be hit beyond ~9 Exabytes.
const METRIC_SIZE_OVERFLOW: i64 = i64::MAX - 1;

#[derive(Serialize, Deserialize, PartialEq, Eq, Debug, Clone)]
pub struct SerializedLRU<K> {
    pub data: Vec<(K, i32)>,
    pub anchor_time: u64,
}

#[derive(Debug)]
struct EvictionItem<T: LenEntry + Debug> {
    seconds_since_anchor: i32,
    data: T,
}

pub trait LenEntry: 'static {
    /// Length of referenced data.
    fn len(&self) -> u64;

    /// Returns `true` if `self` has zero length.
    fn is_empty(&self) -> bool;

    /// This will be called when object is removed from map.
    /// Note: There may still be a reference to it held somewhere else, which
    /// is why it can't be mutable. This is a good place to mark the item
    /// to be deleted and then in the Drop call actually do the deleting.
    /// This will ensure nowhere else in the program still holds a reference
    /// to this object.
    /// You should not rely only on the Drop trait. Doing so might result in the
    /// program safely shutting down and calling the Drop method on each object,
    /// which if you are deleting items you may not want to do.
    /// It is undefined behavior to have `unref()` called more than once.
    /// During the execution of `unref()` no items can be added or removed to/from
    /// the `EvictionMap` globally (including inside `unref()`).
    #[inline]
    fn unref(&self) -> impl Future<Output = ()> + Send {
        core::future::ready(())
    }
}

impl<T: LenEntry + Send + Sync> LenEntry for Arc<T> {
    #[inline]
    fn len(&self) -> u64 {
        T::len(self.as_ref())
    }

    #[inline]
    fn is_empty(&self) -> bool {
        T::is_empty(self.as_ref())
    }

    #[inline]
    async fn unref(&self) {
        self.as_ref().unref().await;
    }
}

#[derive(Debug, MetricsComponent)]
struct State<K: Ord + Hash + Eq + Clone + Debug + Send, T: LenEntry + Debug + Send> {
    lru: LruCache<K, EvictionItem<T>>,
    btree: Option<BTreeSet<K>>,
    // Total size of all items in the store.
    sum_store_size: u64,
}

impl<K: Ord + Hash + Eq + Clone + Debug + Send + Sync, T: LenEntry + Debug + Sync + Send>
    State<K, T>
{
<<<<<<< HEAD
    /// Removes an item from the cache.
    async fn remove<Q>(&mut self, key: &Q, eviction_item: &EvictionItem<T>)
=======
    /// Removes an item from the cache and returns the data for deferred cleanup.
    /// The caller is responsible for calling `unref()` on the returned data outside of the lock.
    #[must_use]
    fn remove<Q>(&mut self, key: &Q, eviction_item: &EvictionItem<T>, replaced: bool) -> T
>>>>>>> 3c9b1f35
    where
        K: Borrow<Q>,
        Q: Ord + Hash + Eq + Debug + Sync,
        T: Clone,
    {
        if let Some(btree) = &mut self.btree {
            btree.remove(key.borrow());
        }
<<<<<<< HEAD

        self.sum_store_size = self.sum_store_size.saturating_sub(eviction_item.data.len());
        // Note: See comment in `unref()` requiring global lock of insert/remove.
        eviction_item.data.unref().await;
    }

    /// Inserts a new item into the cache. If the key already exists, the old item is returned.
    async fn put(&mut self, key: K, eviction_item: EvictionItem<T>) -> (Option<T>, u64) {
=======
        self.sum_store_size -= eviction_item.data.len();
        if replaced {
            self.replaced_items.inc();
            self.replaced_bytes.add(eviction_item.data.len());
        } else {
            self.evicted_items.inc();
            self.evicted_bytes.add(eviction_item.data.len());
        }
        // Return the data for deferred unref outside of lock
        eviction_item.data.clone()
    }

    /// Inserts a new item into the cache. If the key already exists, the old item is returned
    /// for deferred cleanup.
    #[must_use]
    fn put(&mut self, key: &K, eviction_item: EvictionItem<T>) -> Option<T>
    where
        K: Clone,
        T: Clone,
    {
>>>>>>> 3c9b1f35
        // If we are maintaining a btree index, we need to update it.
        if let Some(btree) = &mut self.btree {
            btree.insert(key.clone());
        }
<<<<<<< HEAD

        let new_item_size = eviction_item.data.len();

        // Update value if it already exists.
        if let Some(old_item) = self.lru.put(key, eviction_item) {
            let old_item_size = old_item.data.len();
            // Update sum_store_size with net difference
            self.sum_store_size = self
                .sum_store_size
                .saturating_sub(old_item_size)
                .saturating_add(new_item_size);

            old_item.data.unref().await;

            return (Some(old_item.data), old_item_size);
=======
        if let Some(old_item) = self.lru.put(key.clone(), eviction_item) {
            let old_data = self.remove(key, &old_item, true);
            return Some(old_data);
>>>>>>> 3c9b1f35
        }

        // If the value didn't exist, it's a new insertion.
        self.sum_store_size = self.sum_store_size.saturating_add(new_item_size);
        (None, 0)
    }
}

#[derive(Debug, MetricsComponent)]
pub struct EvictingMap<
    K: Ord + Hash + Eq + Clone + Debug + Send,
    T: LenEntry + Debug + Send,
    I: InstantWrapper,
> {
    #[metric]
    state: Mutex<State<K, T>>,
    anchor_time: I,
    /// Maximum size of the store in bytes.
    max_bytes: u64,
    /// Number of bytes to evict when the store is full.
    evict_bytes: u64,
    /// Maximum number of seconds to keep an item in the store.
    max_seconds: i32,
    // Maximum number of items to keep in the store.
    max_count: u64,
    /// Pre-allocated cache metric attributes.
    metric_attrs: CacheMetricAttrs,
    /// Pre-allocated attributes for metrics.
    base_metric_attrs: Vec<KeyValue>,
}

impl<K, T, I> EvictingMap<K, T, I>
where
    K: Ord + Hash + Eq + Clone + Debug + Send + Sync,
    T: LenEntry + Debug + Clone + Send + Sync,
    I: InstantWrapper,
{
    pub fn new(config: &EvictionPolicy, anchor_time: I, attributes: &[KeyValue]) -> Self {
        // TODO(aaronmondal): This is out of place. The proper way to handle
        //                    this seems to be removing the StoreManager and
        //                    constructing the store layout by directly using
        //                    the graph structure implied by the configuration.
        //
        //                    In the meantime, the allocation here is not the
        //                    end of the world as it only happens once for each
        //                    construction.
        let mut base_metric_attrs = vec![KeyValue::new("instance_name", "unknown")];
        base_metric_attrs.extend_from_slice(attributes);

        Self {
            // We use unbounded because if we use the bounded version we can't call the delete
            // function on the LenEntry properly.
            state: Mutex::new(State {
                lru: LruCache::unbounded(),
                btree: None,
                sum_store_size: 0,
            }),
            anchor_time,
            max_bytes: config.max_bytes as u64,
            evict_bytes: config.evict_bytes as u64,
            max_seconds: config.max_seconds as i32,
            max_count: config.max_count,
            metric_attrs: CacheMetricAttrs::new(&base_metric_attrs),
            base_metric_attrs,
        }
    }

    pub async fn enable_filtering(&self) {
        let mut state = self.state.lock().await;
        if state.btree.is_none() {
            Self::rebuild_btree_index(&mut state);
        }
    }

    fn rebuild_btree_index(state: &mut State<K, T>) {
        state.btree = Some(state.lru.iter().map(|(k, _)| k).cloned().collect());
    }

    /// Run the `handler` function on each key-value pair that matches the `prefix_range`
    /// and return the number of items that were processed.
    /// The `handler` function should return `true` to continue processing the next item
    /// or `false` to stop processing.
    pub async fn range<F, Q>(&self, prefix_range: impl RangeBounds<Q> + Send, mut handler: F) -> u64
    where
        F: FnMut(&K, &T) -> bool + Send,
        K: Borrow<Q> + Ord,
        Q: Ord + Hash + Eq + Debug + Sync,
    {
        let mut state = self.state.lock().await;
        let btree = if let Some(ref btree) = state.btree {
            btree
        } else {
            Self::rebuild_btree_index(&mut state);
            state.btree.as_ref().unwrap()
        };
        let mut continue_count = 0;
        for key in btree.range(prefix_range) {
            let value = &state.lru.peek(key.borrow()).unwrap().data;
            let should_continue = handler(key, value);
            if !should_continue {
                break;
            }
            continue_count += 1;
        }
        continue_count
    }

    /// Returns the number of key-value pairs that are currently in the the cache.
    /// Function is not for production code paths.
    pub async fn len_for_test(&self) -> usize {
        self.state.lock().await.lru.len()
    }

    fn should_evict(
        &self,
        lru_len: usize,
        peek_entry: &EvictionItem<T>,
        sum_store_size: u64,
        max_bytes: u64,
    ) -> bool {
        let is_over_size = max_bytes != 0 && sum_store_size >= max_bytes;

        let evict_older_than_seconds =
            (self.anchor_time.elapsed().as_secs() as i32) - self.max_seconds;
        let old_item_exists =
            self.max_seconds != 0 && peek_entry.seconds_since_anchor < evict_older_than_seconds;

        let is_over_count = self.max_count != 0 && (lru_len as u64) > self.max_count;

        is_over_size || old_item_exists || is_over_count
    }

    #[must_use]
    fn evict_items(&self, state: &mut State<K, T>) -> Vec<T> {
        let Some((_, mut peek_entry)) = state.lru.peek_lru() else {
            return Vec::new();
        };

        let max_bytes = if self.max_bytes != 0
            && self.evict_bytes != 0
            && self.should_evict(
                state.lru.len(),
                peek_entry,
                state.sum_store_size,
                self.max_bytes,
            ) {
            self.max_bytes.saturating_sub(self.evict_bytes)
        } else {
            self.max_bytes
        };

        let mut items_to_unref = Vec::new();

        while self.should_evict(state.lru.len(), peek_entry, state.sum_store_size, max_bytes) {
            let (key, eviction_item) = state
                .lru
                .pop_lru()
                .expect("Tried to peek() then pop() but failed");

            let item_size = eviction_item.data.len();
            debug!(?key, "Evicting",);
<<<<<<< HEAD

            let metrics = &*CACHE_METRICS;

            state.remove(&key, &eviction_item).await;

            // TODO(aaronmondal): Is it true that this cannot fail?
            metrics
                .cache_operations
                .add(1, self.metric_attrs.evict_success());
            metrics
                .cache_io
                .add(item_size, self.metric_attrs.evict_success());
            metrics.cache_size.add(
                -(i64::try_from(item_size).unwrap_or(METRIC_SIZE_OVERFLOW)),
                &self.base_metric_attrs,
            );
            metrics.cache_entries.add(-1, &self.base_metric_attrs);
            metrics
                .cache_entry_size
                .record(item_size, &self.base_metric_attrs);
=======
            let data = state.remove(&key, &eviction_item, false);
            items_to_unref.push(data);
>>>>>>> 3c9b1f35

            peek_entry = if let Some((_, entry)) = state.lru.peek_lru() {
                entry
            } else {
                break;
            };
        }

        items_to_unref
    }

    /// Return the size of a `key`, if not found `None` is returned.
    pub async fn size_for_key<Q>(&self, key: &Q) -> Option<u64>
    where
        K: Borrow<Q>,
        Q: Ord + Hash + Eq + Debug + Sync,
    {
        let mut results = [None];
        self.sizes_for_keys([key], &mut results[..], false).await;
        results[0]
    }

    /// Return the sizes of a collection of `keys`. Expects `results` collection
    /// to be provided for storing the resulting key sizes. Each index value in
    /// `keys` maps directly to the size value for the key in `results`.
    /// If no key is found in the internal map, `None` is filled in its place.
    /// If `peek` is set to `true`, the items are not promoted to the front of the
    /// LRU cache. Note: peek may still evict, but won't promote.
    pub async fn sizes_for_keys<It, Q, R>(&self, keys: It, results: &mut [Option<u64>], peek: bool)
    where
        It: IntoIterator<Item = R> + Send,
        // Note: It's not enough to have the inserts themselves be Send. The
        // returned iterator should be Send as well.
        <It as IntoIterator>::IntoIter: Send,
        // This may look strange, but what we are doing is saying:
        // * `K` must be able to borrow `Q`
        // * `R` (the input stream item type) must also be able to borrow `Q`
        // Note: That K and R do not need to be the same type, they just both need
        // to be able to borrow a `Q`.
        K: Borrow<Q>,
        R: Borrow<Q> + Send,
        Q: Ord + Hash + Eq + Debug + Sync,
    {
        let metrics = &*CACHE_METRICS;
        let mut state = self.state.lock().await;

        let lru_len = state.lru.len();
        for (key, result) in keys.into_iter().zip(results.iter_mut()) {
            let start_time = Instant::now();

            let maybe_entry = if peek {
                state.lru.peek_mut(key.borrow())
            } else {
                state.lru.get_mut(key.borrow())
            };
<<<<<<< HEAD

            if let Some(entry) = maybe_entry {
                // Note: We need to check eviction because the item might be expired
                // based on the current time. In such case, we remove the item while
                // we are here.
                if self.should_evict(lru_len, entry, 0, u64::MAX) {
                    *result = None;
                    if let Some((key, eviction_item)) = state.lru.pop_entry(key.borrow()) {
                        info!(?key, "Item expired, evicting");
                        let item_size = eviction_item.data.len();

                        state.remove(key.borrow(), &eviction_item).await;

                        metrics
                            .cache_operations
                            .add(1, self.metric_attrs.evict_expired());
                        metrics
                            .cache_io
                            .add(item_size, self.metric_attrs.evict_expired());
                        metrics.cache_operation_duration.record(
                            start_time.elapsed().as_secs_f64() * 1000.0,
                            self.metric_attrs.evict_expired(),
                        );
                        metrics.cache_size.add(
                            -(i64::try_from(item_size).unwrap_or(METRIC_SIZE_OVERFLOW)),
                            &self.base_metric_attrs,
                        );
                        metrics.cache_entries.add(-1, &self.base_metric_attrs);
                    }
                } else {
                    if !peek {
                        entry.seconds_since_anchor = self.anchor_time.elapsed().as_secs() as i32;
=======
            match maybe_entry {
                Some(entry) => {
                    // Note: We need to check eviction because the item might be expired
                    // based on the current time. In such case, we remove the item while
                    // we are here.
                    if self.should_evict(lru_len, entry, 0, u64::MAX) {
                        *result = None;
                        if let Some((key, eviction_item)) = state.lru.pop_entry(key.borrow()) {
                            info!(?key, "Item expired, evicting");
                            let data = state.remove(key.borrow(), &eviction_item, false);
                            // Store data for later unref - we can't drop state here as we're still iterating
                            // The unref will happen after the method completes
                            // For now, we just do inline unref
                            data.unref().await;
                        }
                    } else {
                        if !peek {
                            entry.seconds_since_anchor =
                                self.anchor_time.elapsed().as_secs() as i32;
                        }
                        *result = Some(entry.data.len());
>>>>>>> 3c9b1f35
                    }
                    let data_len = entry.data.len();
                    *result = Some(data_len);

                    metrics
                        .cache_operations
                        .add(1, self.metric_attrs.read_hit());
                    metrics.cache_io.add(data_len, self.metric_attrs.read_hit());
                    metrics.cache_operation_duration.record(
                        start_time.elapsed().as_secs_f64() * 1000.0,
                        self.metric_attrs.read_hit(),
                    );
                    metrics
                        .cache_entry_size
                        .record(data_len, &self.base_metric_attrs);
                }
            } else {
                *result = None;

                metrics
                    .cache_operations
                    .add(1, self.metric_attrs.read_miss());
                metrics.cache_operation_duration.record(
                    start_time.elapsed().as_secs_f64() * 1000.0,
                    self.metric_attrs.read_miss(),
                );
            }
        }
    }

    pub async fn get<Q>(&self, key: &Q) -> Option<T>
    where
        K: Borrow<Q>,
        Q: Ord + Hash + Eq + Debug + Sync,
    {
<<<<<<< HEAD
        let start_time = Instant::now();
        let metrics = &*CACHE_METRICS;
        let mut state = self.state.lock().await;

        self.evict_items(&mut *state).await;

        let entry = state.lru.get_mut(key.borrow());

        if let Some(entry) = entry {
            entry.seconds_since_anchor = self.anchor_time.elapsed().as_secs() as i32;
            let data = entry.data.clone();
            let data_len = data.len();

            metrics
                .cache_operations
                .add(1, self.metric_attrs.read_hit());
            metrics.cache_io.add(data_len, self.metric_attrs.read_hit());
            metrics.cache_operation_duration.record(
                start_time.elapsed().as_secs_f64() * 1000.0,
                self.metric_attrs.read_hit(),
            );
            metrics
                .cache_entry_size
                .record(data_len, &self.base_metric_attrs);

            Some(data)
        } else {
            metrics
                .cache_operations
                .add(1, self.metric_attrs.read_miss());
            metrics.cache_operation_duration.record(
                start_time.elapsed().as_secs_f64() * 1000.0,
                self.metric_attrs.read_miss(),
            );
            None
        }
=======
        // Fast path: Check if we need eviction before acquiring lock for eviction
        let needs_eviction = {
            let state = self.state.lock().await;
            if let Some((_, peek_entry)) = state.lru.peek_lru() {
                self.should_evict(
                    state.lru.len(),
                    peek_entry,
                    state.sum_store_size,
                    self.max_bytes,
                )
            } else {
                false
            }
        };

        // Perform eviction if needed
        if needs_eviction {
            let items_to_unref = {
                let mut state = self.state.lock().await;
                self.evict_items(&mut *state)
            };
            // Unref items outside of lock
            for item in items_to_unref {
                item.unref().await;
            }
        }

        // Now get the item
        let mut state = self.state.lock().await;
        let entry = state.lru.get_mut(key.borrow())?;
        entry.seconds_since_anchor = self.anchor_time.elapsed().as_secs() as i32;
        Some(entry.data.clone())
>>>>>>> 3c9b1f35
    }

    /// Returns the replaced item if any.
    pub async fn insert(&self, key: K, data: T) -> Option<T> {
        self.insert_with_time(key, data, self.anchor_time.elapsed().as_secs() as i32)
            .await
    }

    /// Returns the replaced item if any.
    pub async fn insert_with_time(&self, key: K, data: T, seconds_since_anchor: i32) -> Option<T> {
        let items_to_unref = {
            let mut state = self.state.lock().await;
            self.inner_insert_many(&mut state, [(key, data)], seconds_since_anchor)
        };

        // Unref items outside of lock
        let mut results = Vec::new();
        for item in items_to_unref {
            item.unref().await;
            results.push(item);
        }

        results.into_iter().next()
    }

    /// Same as `insert()`, but optimized for multiple inserts.
    /// Returns the replaced items if any.
    pub async fn insert_many<It>(&self, inserts: It) -> Vec<T>
    where
        It: IntoIterator<Item = (K, T)> + Send,
        // Note: It's not enough to have the inserts themselves be Send. The
        // returned iterator should be Send as well.
        <It as IntoIterator>::IntoIter: Send,
    {
        let mut inserts = inserts.into_iter().peekable();
        // Shortcut for cases where there are no inserts, so we don't need to lock.
        if inserts.peek().is_none() {
            return Vec::new();
        }

        let items_to_unref = {
            let state = &mut self.state.lock().await;
            self.inner_insert_many(state, inserts, self.anchor_time.elapsed().as_secs() as i32)
        };

        // Unref items outside of lock
        let mut results = Vec::new();
        for item in items_to_unref {
            item.unref().await;
            results.push(item);
        }

        results
    }

    fn inner_insert_many<It>(
        &self,
        state: &mut State<K, T>,
        inserts: It,
        seconds_since_anchor: i32,
    ) -> Vec<T>
    where
        It: IntoIterator<Item = (K, T)> + Send,
        // Note: It's not enough to have the inserts themselves be Send. The
        // returned iterator should be Send as well.
        <It as IntoIterator>::IntoIter: Send,
    {
        let metrics = &*CACHE_METRICS;
        let mut replaced_items = Vec::new();

        for (key, data) in inserts {
            let start_time = Instant::now();
            let new_item_size = data.len();

            let eviction_item = EvictionItem {
                seconds_since_anchor,
                data,
            };

<<<<<<< HEAD
            let (old_item_data, old_item_size) = state.put(key, eviction_item).await;

            metrics
                .cache_operations
                .add(1, self.metric_attrs.write_success());
            metrics
                .cache_io
                .add(new_item_size, self.metric_attrs.write_success());
            metrics.cache_operation_duration.record(
                start_time.elapsed().as_secs_f64() * 1000.0,
                self.metric_attrs.write_success(),
            );

            if let Some(old_item) = old_item_data {
                metrics.cache_size.add(
                    i64::try_from(new_item_size).unwrap_or(METRIC_SIZE_OVERFLOW)
                        - i64::try_from(old_item_size).unwrap_or(METRIC_SIZE_OVERFLOW),
                    &self.base_metric_attrs,
                );
                metrics
                    .cache_entry_size
                    .record(new_item_size, &self.base_metric_attrs);

=======
            if let Some(old_item) = state.put(&key, eviction_item) {
>>>>>>> 3c9b1f35
                replaced_items.push(old_item);
            } else {
                metrics.cache_size.add(
                    i64::try_from(new_item_size).unwrap_or(METRIC_SIZE_OVERFLOW),
                    &self.base_metric_attrs,
                );
                metrics.cache_entries.add(1, &self.base_metric_attrs);
                metrics
                    .cache_entry_size
                    .record(new_item_size, &self.base_metric_attrs);
            }
<<<<<<< HEAD

            self.evict_items(state).await;
        }

=======
            state.sum_store_size += new_item_size;
            state.lifetime_inserted_bytes.add(new_item_size);
        }

        // Perform eviction after all insertions
        let items_to_unref = self.evict_items(state);

        // Note: We cannot drop the state lock here since we're borrowing it,
        // but the caller will handle unreffing these items after releasing the lock
        for item in items_to_unref {
            replaced_items.push(item);
        }

>>>>>>> 3c9b1f35
        replaced_items
    }

    pub async fn remove<Q>(&self, key: &Q) -> bool
    where
        K: Borrow<Q>,
        Q: Ord + Hash + Eq + Debug + Sync,
    {
        let (items_to_unref, removed_item) = {
            let mut state = self.state.lock().await;

<<<<<<< HEAD
    async fn inner_remove<Q>(&self, state: &mut State<K, T>, key: &Q) -> bool
    where
        K: Borrow<Q>,
        Q: Ord + Hash + Eq + Debug + Sync,
    {
        let start_time = Instant::now();
        let metrics = &*CACHE_METRICS;

        self.evict_items(state).await;

        if let Some(entry) = state.lru.pop(key.borrow()) {
            let item_size = entry.data.len();

            state.remove(key, &entry).await;

            metrics
                .cache_operations
                .add(1, self.metric_attrs.delete_success());
            metrics
                .cache_io
                .add(item_size, self.metric_attrs.delete_success());
            metrics.cache_operation_duration.record(
                start_time.elapsed().as_secs_f64() * 1000.0,
                self.metric_attrs.delete_success(),
            );
            metrics.cache_size.add(
                -(i64::try_from(item_size).unwrap_or(METRIC_SIZE_OVERFLOW)),
                &self.base_metric_attrs,
            );
            metrics.cache_entries.add(-1, &self.base_metric_attrs);

            return true;
        }

        metrics
            .cache_operations
            .add(1, self.metric_attrs.delete_miss());
        metrics.cache_operation_duration.record(
            start_time.elapsed().as_secs_f64() * 1000.0,
            self.metric_attrs.delete_miss(),
        );

=======
            // First perform eviction
            let evicted_items = self.evict_items(&mut *state);

            // Then try to remove the requested item
            let removed = if let Some(entry) = state.lru.pop(key.borrow()) {
                Some(state.remove(key, &entry, false))
            } else {
                None
            };

            (evicted_items, removed)
        };

        // Unref evicted items outside of lock
        for item in items_to_unref {
            item.unref().await;
        }

        // Unref removed item if any
        if let Some(item) = removed_item {
            item.unref().await;
            return true;
        }

>>>>>>> 3c9b1f35
        false
    }

    /// Same as `remove()`, but allows for a conditional to be applied to the
    /// entry before removal in an atomic fashion.
    pub async fn remove_if<Q, F>(&self, key: &Q, cond: F) -> bool
    where
        K: Borrow<Q>,
        Q: Ord + Hash + Eq + Debug + Sync,
        F: FnOnce(&T) -> bool + Send,
    {
        let mut state = self.state.lock().await;
        if let Some(entry) = state.lru.get(key.borrow()) {
            if !cond(&entry.data) {
                return false;
            }
            // First perform eviction
            let evicted_items = self.evict_items(&mut state);

            // Then try to remove the requested item
            let removed_item = if let Some(entry) = state.lru.pop(key.borrow()) {
                Some(state.remove(key, &entry, false))
            } else {
                None
            };

            // Drop the lock before unref operations
            drop(state);

            // Unref evicted items
            for item in evicted_items {
                item.unref().await;
            }

            // Unref removed item if any
            if let Some(item) = removed_item {
                item.unref().await;
                return true;
            }

            return false;
        }
        false
    }
}<|MERGE_RESOLUTION|>--- conflicted
+++ resolved
@@ -32,6 +32,7 @@
 
 use crate::instant_wrapper::InstantWrapper;
 use crate::metrics::{CACHE_METRICS, CacheMetricAttrs};
+use crate::metrics_utils::{Counter, CounterWithTime};
 
 // Sentinel value for overflows so that we don't introduce branches or error
 // handling in highly unlikely error branches of size conversions that would
@@ -96,22 +97,28 @@
 struct State<K: Ord + Hash + Eq + Clone + Debug + Send, T: LenEntry + Debug + Send> {
     lru: LruCache<K, EvictionItem<T>>,
     btree: Option<BTreeSet<K>>,
-    // Total size of all items in the store.
+    #[metric(help = "Total size of all items in the store")]
     sum_store_size: u64,
+
+    #[metric(help = "Number of bytes evicted from the store")]
+    evicted_bytes: Counter,
+    #[metric(help = "Number of items evicted from the store")]
+    evicted_items: CounterWithTime,
+    #[metric(help = "Number of bytes replaced in the store")]
+    replaced_bytes: Counter,
+    #[metric(help = "Number of items replaced in the store")]
+    replaced_items: CounterWithTime,
+    #[metric(help = "Number of bytes inserted into the store since it was created")]
+    lifetime_inserted_bytes: Counter,
 }
 
 impl<K: Ord + Hash + Eq + Clone + Debug + Send + Sync, T: LenEntry + Debug + Sync + Send>
     State<K, T>
 {
-<<<<<<< HEAD
-    /// Removes an item from the cache.
-    async fn remove<Q>(&mut self, key: &Q, eviction_item: &EvictionItem<T>)
-=======
     /// Removes an item from the cache and returns the data for deferred cleanup.
     /// The caller is responsible for calling `unref()` on the returned data outside of the lock.
     #[must_use]
     fn remove<Q>(&mut self, key: &Q, eviction_item: &EvictionItem<T>, replaced: bool) -> T
->>>>>>> 3c9b1f35
     where
         K: Borrow<Q>,
         Q: Ord + Hash + Eq + Debug + Sync,
@@ -120,16 +127,6 @@
         if let Some(btree) = &mut self.btree {
             btree.remove(key.borrow());
         }
-<<<<<<< HEAD
-
-        self.sum_store_size = self.sum_store_size.saturating_sub(eviction_item.data.len());
-        // Note: See comment in `unref()` requiring global lock of insert/remove.
-        eviction_item.data.unref().await;
-    }
-
-    /// Inserts a new item into the cache. If the key already exists, the old item is returned.
-    async fn put(&mut self, key: K, eviction_item: EvictionItem<T>) -> (Option<T>, u64) {
-=======
         self.sum_store_size -= eviction_item.data.len();
         if replaced {
             self.replaced_items.inc();
@@ -150,37 +147,15 @@
         K: Clone,
         T: Clone,
     {
->>>>>>> 3c9b1f35
         // If we are maintaining a btree index, we need to update it.
         if let Some(btree) = &mut self.btree {
             btree.insert(key.clone());
         }
-<<<<<<< HEAD
-
-        let new_item_size = eviction_item.data.len();
-
-        // Update value if it already exists.
-        if let Some(old_item) = self.lru.put(key, eviction_item) {
-            let old_item_size = old_item.data.len();
-            // Update sum_store_size with net difference
-            self.sum_store_size = self
-                .sum_store_size
-                .saturating_sub(old_item_size)
-                .saturating_add(new_item_size);
-
-            old_item.data.unref().await;
-
-            return (Some(old_item.data), old_item_size);
-=======
         if let Some(old_item) = self.lru.put(key.clone(), eviction_item) {
             let old_data = self.remove(key, &old_item, true);
             return Some(old_data);
->>>>>>> 3c9b1f35
-        }
-
-        // If the value didn't exist, it's a new insertion.
-        self.sum_store_size = self.sum_store_size.saturating_add(new_item_size);
-        (None, 0)
+        }
+        None
     }
 }
 
@@ -232,6 +207,11 @@
                 lru: LruCache::unbounded(),
                 btree: None,
                 sum_store_size: 0,
+                evicted_bytes: Counter::default(),
+                evicted_items: CounterWithTime::default(),
+                replaced_bytes: Counter::default(),
+                replaced_items: CounterWithTime::default(),
+                lifetime_inserted_bytes: Counter::default(),
             }),
             anchor_time,
             max_bytes: config.max_bytes as u64,
@@ -328,6 +308,7 @@
         };
 
         let mut items_to_unref = Vec::new();
+        let metrics = &*CACHE_METRICS;
 
         while self.should_evict(state.lru.len(), peek_entry, state.sum_store_size, max_bytes) {
             let (key, eviction_item) = state
@@ -337,13 +318,11 @@
 
             let item_size = eviction_item.data.len();
             debug!(?key, "Evicting",);
-<<<<<<< HEAD
-
-            let metrics = &*CACHE_METRICS;
-
-            state.remove(&key, &eviction_item).await;
-
-            // TODO(aaronmondal): Is it true that this cannot fail?
+
+            let data = state.remove(&key, &eviction_item, false);
+            items_to_unref.push(data);
+
+            // Record metrics
             metrics
                 .cache_operations
                 .add(1, self.metric_attrs.evict_success());
@@ -358,10 +337,6 @@
             metrics
                 .cache_entry_size
                 .record(item_size, &self.base_metric_attrs);
-=======
-            let data = state.remove(&key, &eviction_item, false);
-            items_to_unref.push(data);
->>>>>>> 3c9b1f35
 
             peek_entry = if let Some((_, entry)) = state.lru.peek_lru() {
                 entry
@@ -417,40 +392,7 @@
             } else {
                 state.lru.get_mut(key.borrow())
             };
-<<<<<<< HEAD
-
-            if let Some(entry) = maybe_entry {
-                // Note: We need to check eviction because the item might be expired
-                // based on the current time. In such case, we remove the item while
-                // we are here.
-                if self.should_evict(lru_len, entry, 0, u64::MAX) {
-                    *result = None;
-                    if let Some((key, eviction_item)) = state.lru.pop_entry(key.borrow()) {
-                        info!(?key, "Item expired, evicting");
-                        let item_size = eviction_item.data.len();
-
-                        state.remove(key.borrow(), &eviction_item).await;
-
-                        metrics
-                            .cache_operations
-                            .add(1, self.metric_attrs.evict_expired());
-                        metrics
-                            .cache_io
-                            .add(item_size, self.metric_attrs.evict_expired());
-                        metrics.cache_operation_duration.record(
-                            start_time.elapsed().as_secs_f64() * 1000.0,
-                            self.metric_attrs.evict_expired(),
-                        );
-                        metrics.cache_size.add(
-                            -(i64::try_from(item_size).unwrap_or(METRIC_SIZE_OVERFLOW)),
-                            &self.base_metric_attrs,
-                        );
-                        metrics.cache_entries.add(-1, &self.base_metric_attrs);
-                    }
-                } else {
-                    if !peek {
-                        entry.seconds_since_anchor = self.anchor_time.elapsed().as_secs() as i32;
-=======
+
             match maybe_entry {
                 Some(entry) => {
                     // Note: We need to check eviction because the item might be expired
@@ -460,45 +402,61 @@
                         *result = None;
                         if let Some((key, eviction_item)) = state.lru.pop_entry(key.borrow()) {
                             info!(?key, "Item expired, evicting");
+                            let item_size = eviction_item.data.len();
                             let data = state.remove(key.borrow(), &eviction_item, false);
                             // Store data for later unref - we can't drop state here as we're still iterating
                             // The unref will happen after the method completes
                             // For now, we just do inline unref
                             data.unref().await;
+
+                            metrics
+                                .cache_operations
+                                .add(1, self.metric_attrs.evict_expired());
+                            metrics
+                                .cache_io
+                                .add(item_size, self.metric_attrs.evict_expired());
+                            metrics.cache_operation_duration.record(
+                                start_time.elapsed().as_secs_f64() * 1000.0,
+                                self.metric_attrs.evict_expired(),
+                            );
+                            metrics.cache_size.add(
+                                -(i64::try_from(item_size).unwrap_or(METRIC_SIZE_OVERFLOW)),
+                                &self.base_metric_attrs,
+                            );
+                            metrics.cache_entries.add(-1, &self.base_metric_attrs);
                         }
                     } else {
                         if !peek {
                             entry.seconds_since_anchor =
                                 self.anchor_time.elapsed().as_secs() as i32;
                         }
-                        *result = Some(entry.data.len());
->>>>>>> 3c9b1f35
+                        let data_len = entry.data.len();
+                        *result = Some(data_len);
+
+                        metrics
+                            .cache_operations
+                            .add(1, self.metric_attrs.read_hit());
+                        metrics.cache_io.add(data_len, self.metric_attrs.read_hit());
+                        metrics.cache_operation_duration.record(
+                            start_time.elapsed().as_secs_f64() * 1000.0,
+                            self.metric_attrs.read_hit(),
+                        );
+                        metrics
+                            .cache_entry_size
+                            .record(data_len, &self.base_metric_attrs);
                     }
-                    let data_len = entry.data.len();
-                    *result = Some(data_len);
+                }
+                None => {
+                    *result = None;
 
                     metrics
                         .cache_operations
-                        .add(1, self.metric_attrs.read_hit());
-                    metrics.cache_io.add(data_len, self.metric_attrs.read_hit());
+                        .add(1, self.metric_attrs.read_miss());
                     metrics.cache_operation_duration.record(
                         start_time.elapsed().as_secs_f64() * 1000.0,
-                        self.metric_attrs.read_hit(),
+                        self.metric_attrs.read_miss(),
                     );
-                    metrics
-                        .cache_entry_size
-                        .record(data_len, &self.base_metric_attrs);
                 }
-            } else {
-                *result = None;
-
-                metrics
-                    .cache_operations
-                    .add(1, self.metric_attrs.read_miss());
-                metrics.cache_operation_duration.record(
-                    start_time.elapsed().as_secs_f64() * 1000.0,
-                    self.metric_attrs.read_miss(),
-                );
             }
         }
     }
@@ -508,44 +466,9 @@
         K: Borrow<Q>,
         Q: Ord + Hash + Eq + Debug + Sync,
     {
-<<<<<<< HEAD
         let start_time = Instant::now();
         let metrics = &*CACHE_METRICS;
-        let mut state = self.state.lock().await;
-
-        self.evict_items(&mut *state).await;
-
-        let entry = state.lru.get_mut(key.borrow());
-
-        if let Some(entry) = entry {
-            entry.seconds_since_anchor = self.anchor_time.elapsed().as_secs() as i32;
-            let data = entry.data.clone();
-            let data_len = data.len();
-
-            metrics
-                .cache_operations
-                .add(1, self.metric_attrs.read_hit());
-            metrics.cache_io.add(data_len, self.metric_attrs.read_hit());
-            metrics.cache_operation_duration.record(
-                start_time.elapsed().as_secs_f64() * 1000.0,
-                self.metric_attrs.read_hit(),
-            );
-            metrics
-                .cache_entry_size
-                .record(data_len, &self.base_metric_attrs);
-
-            Some(data)
-        } else {
-            metrics
-                .cache_operations
-                .add(1, self.metric_attrs.read_miss());
-            metrics.cache_operation_duration.record(
-                start_time.elapsed().as_secs_f64() * 1000.0,
-                self.metric_attrs.read_miss(),
-            );
-            None
-        }
-=======
+
         // Fast path: Check if we need eviction before acquiring lock for eviction
         let needs_eviction = {
             let state = self.state.lock().await;
@@ -575,10 +498,36 @@
 
         // Now get the item
         let mut state = self.state.lock().await;
-        let entry = state.lru.get_mut(key.borrow())?;
-        entry.seconds_since_anchor = self.anchor_time.elapsed().as_secs() as i32;
-        Some(entry.data.clone())
->>>>>>> 3c9b1f35
+        let entry = state.lru.get_mut(key.borrow());
+
+        if let Some(entry) = entry {
+            entry.seconds_since_anchor = self.anchor_time.elapsed().as_secs() as i32;
+            let data = entry.data.clone();
+            let data_len = data.len();
+
+            metrics
+                .cache_operations
+                .add(1, self.metric_attrs.read_hit());
+            metrics.cache_io.add(data_len, self.metric_attrs.read_hit());
+            metrics.cache_operation_duration.record(
+                start_time.elapsed().as_secs_f64() * 1000.0,
+                self.metric_attrs.read_hit(),
+            );
+            metrics
+                .cache_entry_size
+                .record(data_len, &self.base_metric_attrs);
+
+            Some(data)
+        } else {
+            metrics
+                .cache_operations
+                .add(1, self.metric_attrs.read_miss());
+            metrics.cache_operation_duration.record(
+                start_time.elapsed().as_secs_f64() * 1000.0,
+                self.metric_attrs.read_miss(),
+            );
+            None
+        }
     }
 
     /// Returns the replaced item if any.
@@ -658,8 +607,33 @@
                 data,
             };
 
-<<<<<<< HEAD
-            let (old_item_data, old_item_size) = state.put(key, eviction_item).await;
+            if let Some(old_item) = state.put(&key, eviction_item) {
+                let old_item_size = old_item.len();
+                replaced_items.push(old_item);
+
+                // Update metrics for replaced item
+                metrics.cache_size.add(
+                    i64::try_from(new_item_size).unwrap_or(METRIC_SIZE_OVERFLOW)
+                        - i64::try_from(old_item_size).unwrap_or(METRIC_SIZE_OVERFLOW),
+                    &self.base_metric_attrs,
+                );
+                metrics
+                    .cache_entry_size
+                    .record(new_item_size, &self.base_metric_attrs);
+            } else {
+                // New item metrics
+                metrics.cache_size.add(
+                    i64::try_from(new_item_size).unwrap_or(METRIC_SIZE_OVERFLOW),
+                    &self.base_metric_attrs,
+                );
+                metrics.cache_entries.add(1, &self.base_metric_attrs);
+                metrics
+                    .cache_entry_size
+                    .record(new_item_size, &self.base_metric_attrs);
+            }
+
+            state.sum_store_size += new_item_size;
+            state.lifetime_inserted_bytes.add(new_item_size);
 
             metrics
                 .cache_operations
@@ -671,39 +645,6 @@
                 start_time.elapsed().as_secs_f64() * 1000.0,
                 self.metric_attrs.write_success(),
             );
-
-            if let Some(old_item) = old_item_data {
-                metrics.cache_size.add(
-                    i64::try_from(new_item_size).unwrap_or(METRIC_SIZE_OVERFLOW)
-                        - i64::try_from(old_item_size).unwrap_or(METRIC_SIZE_OVERFLOW),
-                    &self.base_metric_attrs,
-                );
-                metrics
-                    .cache_entry_size
-                    .record(new_item_size, &self.base_metric_attrs);
-
-=======
-            if let Some(old_item) = state.put(&key, eviction_item) {
->>>>>>> 3c9b1f35
-                replaced_items.push(old_item);
-            } else {
-                metrics.cache_size.add(
-                    i64::try_from(new_item_size).unwrap_or(METRIC_SIZE_OVERFLOW),
-                    &self.base_metric_attrs,
-                );
-                metrics.cache_entries.add(1, &self.base_metric_attrs);
-                metrics
-                    .cache_entry_size
-                    .record(new_item_size, &self.base_metric_attrs);
-            }
-<<<<<<< HEAD
-
-            self.evict_items(state).await;
-        }
-
-=======
-            state.sum_store_size += new_item_size;
-            state.lifetime_inserted_bytes.add(new_item_size);
         }
 
         // Perform eviction after all insertions
@@ -715,7 +656,6 @@
             replaced_items.push(item);
         }
 
->>>>>>> 3c9b1f35
         replaced_items
     }
 
@@ -724,60 +664,44 @@
         K: Borrow<Q>,
         Q: Ord + Hash + Eq + Debug + Sync,
     {
+        let start_time = Instant::now();
+        let metrics = &*CACHE_METRICS;
+
         let (items_to_unref, removed_item) = {
             let mut state = self.state.lock().await;
 
-<<<<<<< HEAD
-    async fn inner_remove<Q>(&self, state: &mut State<K, T>, key: &Q) -> bool
-    where
-        K: Borrow<Q>,
-        Q: Ord + Hash + Eq + Debug + Sync,
-    {
-        let start_time = Instant::now();
-        let metrics = &*CACHE_METRICS;
-
-        self.evict_items(state).await;
-
-        if let Some(entry) = state.lru.pop(key.borrow()) {
-            let item_size = entry.data.len();
-
-            state.remove(key, &entry).await;
-
-            metrics
-                .cache_operations
-                .add(1, self.metric_attrs.delete_success());
-            metrics
-                .cache_io
-                .add(item_size, self.metric_attrs.delete_success());
-            metrics.cache_operation_duration.record(
-                start_time.elapsed().as_secs_f64() * 1000.0,
-                self.metric_attrs.delete_success(),
-            );
-            metrics.cache_size.add(
-                -(i64::try_from(item_size).unwrap_or(METRIC_SIZE_OVERFLOW)),
-                &self.base_metric_attrs,
-            );
-            metrics.cache_entries.add(-1, &self.base_metric_attrs);
-
-            return true;
-        }
-
-        metrics
-            .cache_operations
-            .add(1, self.metric_attrs.delete_miss());
-        metrics.cache_operation_duration.record(
-            start_time.elapsed().as_secs_f64() * 1000.0,
-            self.metric_attrs.delete_miss(),
-        );
-
-=======
             // First perform eviction
             let evicted_items = self.evict_items(&mut *state);
 
             // Then try to remove the requested item
             let removed = if let Some(entry) = state.lru.pop(key.borrow()) {
+                let item_size = entry.data.len();
+
+                metrics
+                    .cache_operations
+                    .add(1, self.metric_attrs.delete_success());
+                metrics
+                    .cache_io
+                    .add(item_size, self.metric_attrs.delete_success());
+                metrics.cache_operation_duration.record(
+                    start_time.elapsed().as_secs_f64() * 1000.0,
+                    self.metric_attrs.delete_success(),
+                );
+                metrics.cache_size.add(
+                    -(i64::try_from(item_size).unwrap_or(METRIC_SIZE_OVERFLOW)),
+                    &self.base_metric_attrs,
+                );
+                metrics.cache_entries.add(-1, &self.base_metric_attrs);
+
                 Some(state.remove(key, &entry, false))
             } else {
+                metrics
+                    .cache_operations
+                    .add(1, self.metric_attrs.delete_miss());
+                metrics.cache_operation_duration.record(
+                    start_time.elapsed().as_secs_f64() * 1000.0,
+                    self.metric_attrs.delete_miss(),
+                );
                 None
             };
 
@@ -795,7 +719,6 @@
             return true;
         }
 
->>>>>>> 3c9b1f35
         false
     }
 

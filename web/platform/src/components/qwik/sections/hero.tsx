--- conflicted
+++ resolved
@@ -1,12 +1,7 @@
-<<<<<<< HEAD
 import { component$, useSignal, useVisibleTask$ } from "@builder.io/qwik";
-import { Background, Cloud } from "../../media/icons/icons";
-=======
-import { component$, useSignal } from "@builder.io/qwik";
 import { Background, Cloud } from "../../media/icons/icons.tsx";
 import { LinearGradient } from "../components/text.tsx";
 import { BackgroundVideo } from "../components/video.tsx";
->>>>>>> 708ab5b3
 
 const _videoLink =
   "https://nativelink-cdn.s3.us-east-1.amazonaws.com/background_file.mp4";
@@ -16,7 +11,6 @@
   "https://nativelink-cdn.s3.us-east-1.amazonaws.com/nativelink_introduction.mp4";
 
 export const Hero = component$(() => {
-<<<<<<< HEAD
   const rotatingText = useSignal("Accelerating Advanced CI");
   const videoElementSignal = useSignal<HTMLAudioElement | undefined>();
 
@@ -46,9 +40,8 @@
     updateText();
   });
 
-=======
   const _videoElementSignal = useSignal<HTMLAudioElement | undefined>();
->>>>>>> 708ab5b3
+
   return (
     <div class="relative flex w-full flex-col items-center justify-evenly gap-5 pb-10 text-white overflow-hidden">
       {/* Background Video */}

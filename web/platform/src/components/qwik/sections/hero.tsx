--- conflicted
+++ resolved
@@ -6,12 +6,7 @@
   "https://nativelink-cdn.s3.us-east-1.amazonaws.com/nativelink_dashboard.webp";
 
 const videoMockUp =
-<<<<<<< HEAD
-  "https://nativelink-cdn.s3.us-east-1.amazonaws.com/nativelink_introduction.mp4";
-import { Cloud } from "../../media/icons/icons.tsx";
-=======
   "https://nativelink-cdn.s3.us-east-1.amazonaws.com/Walkthrough+of+Nativelink+Cloud.mp4";
->>>>>>> cd733021
 
 export const Hero = component$(() => {
   const rotatingText = useSignal("Accelerating Advanced CI");
@@ -95,13 +90,8 @@
             Clone the repo
           </a>
         </div>
-<<<<<<< HEAD
-               <div class="w-full flex justify-center items-center">
-          <div class="w-9/11 aspect-video relative">
-=======
         <div class="w-full flex justify-center items-center">
           <div class="w-9/11 relative">
->>>>>>> cd733021
             <video
               src={videoMockUp}
               class="w-full h-full object-contain self-center shadow-[0px_0px_50px_0px_rgba(96,80,230,0.3)]"

--- conflicted
+++ resolved
@@ -13,6 +13,7 @@
 // limitations under the License.
 
 use core::ops::{Deref, DerefMut};
+use std::collections::{HashMap, HashSet};
 use std::sync::Arc;
 
 use async_lock::Mutex;
@@ -81,7 +82,6 @@
     #[metric(group = "workers")]
     workers: Workers,
 
-<<<<<<< HEAD
     /// A set of operations that have notified completion, but are still
     /// uploading results.
     pending_results: HashMap<WorkerId, HashSet<OperationId>>,
@@ -89,8 +89,6 @@
     /// Map of persistentWorkerKey to dedicated worker pools for persistent workers
     persistent_worker_pools: HashMap<String, Vec<WorkerId>>,
 
-=======
->>>>>>> 7fcee85a
     /// The worker state manager.
     #[metric(group = "worker_state_manager")]
     worker_state_manager: Arc<dyn WorkerStateManager>,
@@ -197,7 +195,6 @@
     /// running.
     fn remove_worker(&mut self, worker_id: &WorkerId) -> Option<Worker> {
         let result = self.workers.pop(worker_id);
-<<<<<<< HEAD
 
         // Remove from persistent worker pools if applicable
         for workers in self.persistent_worker_pools.values_mut() {
@@ -205,8 +202,6 @@
         }
 
         self.pending_results.remove(worker_id);
-=======
->>>>>>> 7fcee85a
         self.worker_change_notify.notify_one();
         result
     }
@@ -480,11 +475,8 @@
         Arc::new(Self {
             inner: Mutex::new(ApiWorkerSchedulerImpl {
                 workers: Workers(LruCache::unbounded()),
-<<<<<<< HEAD
                 pending_results: HashMap::new(),
                 persistent_worker_pools: HashMap::new(),
-=======
->>>>>>> 7fcee85a
                 worker_state_manager: worker_state_manager.clone(),
                 allocation_strategy,
                 worker_change_notify,

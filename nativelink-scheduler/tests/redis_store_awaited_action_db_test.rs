// Copyright 2024 The NativeLink Authors. All rights reserved.
//
// Licensed under the Functional Source License, Version 1.1, Apache 2.0 Future License (the "License");
// you may not use this file except in compliance with the License.
// You may obtain a copy of the License at
//
//    See LICENSE file for details
//
// Unless required by applicable law or agreed to in writing, software
// distributed under the License is distributed on an "AS IS" BASIS,
// WITHOUT WARRANTIES OR CONDITIONS OF ANY KIND, either express or implied.
// See the License for the specific language governing permissions and
// limitations under the License.

use core::time::Duration;
use std::collections::HashMap;
<<<<<<< HEAD
=======
use std::collections::hash_map::Entry;
use std::fmt;
>>>>>>> fbda7bbf
use std::sync::Arc;
use std::time::SystemTime;

use bytes::Bytes;
<<<<<<< HEAD
=======
use fred::bytes_utils::string::Str;
use fred::clients::SubscriberClient;
use fred::error::Error as RedisError;
use fred::mocks::{MockCommand, Mocks};
use fred::prelude::Builder;
use fred::types::Value as RedisValue;
use fred::types::config::Config as RedisConfig;
>>>>>>> fbda7bbf
use futures::StreamExt;
use mock_instant::global::SystemTime as MockSystemTime;
use nativelink_config::schedulers::SimpleSpec;
use nativelink_error::{Error, ResultExt};
use nativelink_macro::nativelink_test;
use nativelink_proto::build::bazel::remote::execution::v2::{
    ExecuteRequest, Platform, digest_function,
};
use nativelink_proto::com::github::trace_machina::nativelink::remote_execution::{
    ConnectionResult, StartExecute, UpdateForWorker, update_for_worker,
};
use nativelink_scheduler::awaited_action_db::{
    AwaitedAction, AwaitedActionDb, AwaitedActionSubscriber,
};
use nativelink_scheduler::simple_scheduler::SimpleScheduler;
use nativelink_scheduler::store_awaited_action_db::StoreAwaitedActionDb;
use nativelink_scheduler::worker::Worker;
use nativelink_scheduler::worker_scheduler::WorkerScheduler;
use nativelink_store::redis_store::{LUA_VERSION_SET_SCRIPT, RedisStore};
use nativelink_util::action_messages::{
    ActionInfo, ActionStage, ActionUniqueKey, ActionUniqueQualifier, OperationId, WorkerId,
};
use nativelink_util::common::DigestInfo;
use nativelink_util::digest_hasher::DigestHasherFunc;
use nativelink_util::instant_wrapper::MockInstantWrapped;
use nativelink_util::operation_state_manager::{ClientStateManager, OperationFilter};
use nativelink_util::platform_properties::PlatformProperties;
use parking_lot::Mutex;
use pretty_assertions::assert_eq;
use redis::{ErrorKind, RedisError, Value};
use redis_test::{MockCmd, MockRedisConnection};
use tokio::sync::mpsc::unbounded_channel;
use tokio::sync::{Notify, mpsc};
use tonic::Code;
use utils::scheduler_utils::update_eq;

mod utils {
    pub(crate) mod scheduler_utils;
}

const INSTANCE_NAME: &str = "instance_name";
const TEMP_UUID: &str = "550e8400-e29b-41d4-a716-446655440000";
const VERSION_SCRIPT_HASH: &str = "b22b9926cbce9dd9ba97fa7ba3626f89feea1ed5";
const MAX_CHUNK_UPLOADS_PER_UPDATE: usize = 10;
const SCAN_COUNT: usize = 10_000;
const MAX_PERMITS: usize = 100;

fn mock_uuid_generator() -> String {
    uuid::Uuid::parse_str(TEMP_UUID).unwrap().to_string()
}

<<<<<<< HEAD
async fn make_redis_store(
    sub_channel: &str,
    mut commands: Vec<MockCmd>,
) -> Arc<RedisStore<MockRedisConnection>> {
    let (_tx, subscriber_channel) = unbounded_channel();
    commands.insert(
        0,
        MockCmd::new(
            redis::cmd("SCRIPT").arg("LOAD").arg(LUA_VERSION_SET_SCRIPT),
            Ok("b22b9926cbce9dd9ba97fa7ba3626f89feea1ed5"),
        ),
    );
    let mock_connection = MockRedisConnection::new(commands);
=======
struct FakeRedisBackend {
    /// Contains a list of all of the Redis keys -> fields.
    table: Mutex<HashMap<String, HashMap<String, RedisValue>>>,
    /// The subscription manager (maybe).
    subscription_manager: Mutex<Option<Arc<RedisSubscriptionManager>>>,
}

impl fmt::Debug for FakeRedisBackend {
    fn fmt(&self, f: &mut fmt::Formatter<'_>) -> fmt::Result {
        f.debug_struct("FakeRedisBackend").finish()
    }
}

impl FakeRedisBackend {
    fn new() -> Self {
        Self {
            table: Mutex::new(HashMap::new()),
            subscription_manager: Mutex::new(None),
        }
    }

    fn set_subscription_manager(&self, subscription_manager: Arc<RedisSubscriptionManager>) {
        *self.subscription_manager.lock() = Some(subscription_manager);
    }
}

impl Mocks for FakeRedisBackend {
    fn process_command(&self, actual: MockCommand) -> Result<RedisValue, RedisError> {
        if actual.cmd == Str::from_static("SUBSCRIBE") {
            // This does nothing at the moment, maybe we need to implement it later.
            return Ok(RedisValue::Integer(0));
        }

        if actual.cmd == Str::from_static("PUBLISH") {
            if let Some(subscription_manager) = self.subscription_manager.lock().as_ref() {
                subscription_manager.notify_for_test(
                    str::from_utf8(actual.args[1].as_bytes().expect("Notification not bytes"))
                        .expect("Notification not UTF-8")
                        .into(),
                );
            }
            return Ok(RedisValue::Integer(0));
        }

        if actual.cmd == Str::from_static("FT.AGGREGATE") {
            // The query is either "*" (match all) or @field:{ value }.
            let query = actual.args[1]
                .clone()
                .into_string()
                .expect("Aggregate query should be a string");
            // Lazy implementation making assumptions.
            assert_eq!(
                actual.args[2..6],
                vec!["LOAD".into(), 2.into(), "data".into(), "version".into()]
            );
            let mut results = vec![RedisValue::Integer(0)];

            if query == "*" {
                // Wildcard query - return all records that have both data and version fields.
                // Some entries (e.g., from HSET) may not have version field.
                for fields in self.table.lock().values() {
                    if let (Some(data), Some(version)) = (fields.get("data"), fields.get("version"))
                    {
                        results.push(RedisValue::Array(vec![
                            RedisValue::Bytes(Bytes::from("data")),
                            data.clone(),
                            RedisValue::Bytes(Bytes::from("version")),
                            version.clone(),
                        ]));
                    }
                }
            } else {
                // Field-specific query: @field:{ value }
                assert_eq!(&query[..1], "@");
                let mut parts = query[1..].split(':');
                let field = parts.next().expect("No field name");
                let value = parts.next().expect("No value");
                let value = value
                    .strip_prefix("{ ")
                    .and_then(|s| s.strip_suffix(" }"))
                    .unwrap_or(value);
                for fields in self.table.lock().values() {
                    if let Some(key_value) = fields.get(field) {
                        if *key_value == RedisValue::Bytes(Bytes::from(value.to_owned())) {
                            results.push(RedisValue::Array(vec![
                                RedisValue::Bytes(Bytes::from("data")),
                                fields.get("data").expect("No data field").clone(),
                                RedisValue::Bytes(Bytes::from("version")),
                                fields.get("version").expect("No version field").clone(),
                            ]));
                        }
                    }
                }
            }

            results[0] = u32::try_from(results.len() - 1).unwrap_or(u32::MAX).into();
            return Ok(RedisValue::Array(vec![
                RedisValue::Array(results),
                RedisValue::Integer(0), // Means no more items in cursor.
            ]));
        }

        if actual.cmd == Str::from_static("EVALSHA") {
            assert_eq!(actual.args[0], VERSION_SCRIPT_HASH.into());
            let mut value = HashMap::new();
            value.insert("data".into(), actual.args[4].clone());
            for pair in actual.args[5..].chunks(2) {
                value.insert(
                    str::from_utf8(pair[0].as_bytes().expect("Field name not bytes"))
                        .expect("Unable to parse field name as string")
                        .into(),
                    pair[1].clone(),
                );
            }
            let version = match self.table.lock().entry(
                str::from_utf8(actual.args[2].as_bytes().expect("Key not bytes"))
                    .expect("Key cannot be parsed as string")
                    .into(),
            ) {
                Entry::Occupied(mut occupied_entry) => {
                    let version = occupied_entry
                        .get()
                        .get("version")
                        .expect("No version field");
                    let version_int: i64 =
                        str::from_utf8(version.as_bytes().expect("Version field not bytes"))
                            .expect("Version field not valid string")
                            .parse()
                            .expect("Unable to parse version field");
                    if *version != actual.args[3] {
                        // Version mismatch.
                        return Ok(RedisValue::Array(vec![
                            RedisValue::Integer(0),
                            RedisValue::Integer(version_int),
                        ]));
                    }
                    value.insert(
                        "version".into(),
                        RedisValue::Bytes(
                            format!("{}", version_int + 1).as_bytes().to_owned().into(),
                        ),
                    );
                    occupied_entry.insert(value);
                    version_int + 1
                }
                Entry::Vacant(vacant_entry) => {
                    if actual.args[3] != RedisValue::Bytes(Bytes::from_static(b"0")) {
                        // Version mismatch.
                        return Ok(RedisValue::Array(vec![
                            RedisValue::Integer(0),
                            RedisValue::Integer(0),
                        ]));
                    }
                    value.insert("version".into(), RedisValue::Bytes("1".into()));
                    vacant_entry.insert_entry(value);
                    1
                }
            };
            return Ok(RedisValue::Array(vec![
                RedisValue::Integer(1),
                RedisValue::Integer(version),
            ]));
        }

        if actual.cmd == Str::from_static("HSET") {
            assert_eq!(
                RedisValue::Bytes(Bytes::from_static(b"data")),
                actual.args[1]
            );
            let mut values = HashMap::new();
            values.insert("data".into(), actual.args[2].clone());
            self.table.lock().insert(
                str::from_utf8(
                    actual.args[0]
                        .as_bytes()
                        .expect("Key argument is not bytes"),
                )
                .expect("Unable to parse key as string")
                .into(),
                values,
            );
            return Ok(RedisValue::new_ok());
        }

        if actual.cmd == Str::from_static("HMGET") {
            let key_name = str::from_utf8(
                actual.args[0]
                    .as_bytes()
                    .expect("Key argument is not bytes"),
            )
            .expect("Unable to parse key name");

            if let Some(fields) = self.table.lock().get(key_name) {
                let mut result = vec![];
                for key in &actual.args[1..] {
                    if let Some(value) = fields.get(
                        str::from_utf8(key.as_bytes().expect("Field argument is not bytes"))
                            .expect("Unable to parse requested field"),
                    ) {
                        result.push(value.clone());
                    } else {
                        result.push(RedisValue::Null);
                    }
                }
                return Ok(RedisValue::Array(result));
            }
            let null_count = actual.args.len() - 1;
            return Ok(RedisValue::Array(vec![RedisValue::Null; null_count]));
        }

        panic!("Mock command not implemented! {actual:?}");
    }

    fn process_transaction(&self, commands: Vec<MockCommand>) -> Result<RedisValue, RedisError> {
        static MULTI: MockCommand = MockCommand {
            cmd: Str::from_static("MULTI"),
            subcommand: None,
            args: Vec::new(),
        };
        static EXEC: MockCommand = MockCommand {
            cmd: Str::from_static("EXEC"),
            subcommand: None,
            args: Vec::new(),
        };

        let results = core::iter::once(MULTI.clone())
            .chain(commands)
            .chain([EXEC.clone()])
            .map(|command| self.process_command(command))
            .collect::<Result<Vec<_>, RedisError>>()?;

        Ok(RedisValue::Array(results))
    }
}

fn make_redis_store(sub_channel: &str, mocks: Arc<impl Mocks>) -> Arc<RedisStore> {
    let mut builder = Builder::default_centralized();
    builder.set_config(RedisConfig {
        mocks: Some(mocks),
        ..Default::default()
    });
    let (client_pool, subscriber_client) = make_clients(&builder);
>>>>>>> fbda7bbf
    Arc::new(
        RedisStore::new_from_builder_and_parts(
            mock_connection,
            Some(sub_channel.into()),
            mock_uuid_generator,
            String::new(),
            4064,
            MAX_CHUNK_UPLOADS_PER_UPDATE,
            SCAN_COUNT,
            MAX_PERMITS,
            Some(subscriber_channel),
        )
        .await
        .unwrap(),
    )
}

async fn verify_initial_connection_message(
    worker_id: WorkerId,
    rx: &mut mpsc::UnboundedReceiver<UpdateForWorker>,
) {
    // Worker should have been sent an execute command.
    let expected_msg_for_worker = UpdateForWorker {
        update: Some(update_for_worker::Update::ConnectionResult(
            ConnectionResult {
                worker_id: worker_id.into(),
            },
        )),
    };
    let msg_for_worker = rx.recv().await.unwrap();
    assert_eq!(msg_for_worker, expected_msg_for_worker);
}

const NOW_TIME: u64 = 10000;

async fn setup_new_worker(
    scheduler: &SimpleScheduler,
    worker_id: WorkerId,
    props: PlatformProperties,
) -> Result<mpsc::UnboundedReceiver<UpdateForWorker>, Error> {
    let (tx, mut rx) = unbounded_channel();
    let worker = Worker::new(worker_id.clone(), props, tx, NOW_TIME);
    scheduler
        .add_worker(worker)
        .await
        .err_tip(|| "Failed to add worker")?;
    tokio::task::yield_now().await; // Allow task<->worker matcher to run.
    verify_initial_connection_message(worker_id, &mut rx).await;
    Ok(rx)
}

fn make_awaited_action(operation_id: &str) -> AwaitedAction {
    AwaitedAction::new(
        operation_id.into(),
        Arc::new(ActionInfo {
            command_digest: DigestInfo::zero_digest(),
            input_root_digest: DigestInfo::zero_digest(),
            timeout: Duration::from_secs(1),
            platform_properties: HashMap::new(),
            priority: 0,
            load_timestamp: SystemTime::UNIX_EPOCH,
            insert_timestamp: SystemTime::UNIX_EPOCH,
            unique_qualifier: ActionUniqueQualifier::Cacheable(ActionUniqueKey {
                instance_name: INSTANCE_NAME.to_string(),
                digest_function: DigestHasherFunc::Sha256,
                digest: DigestInfo::zero_digest(),
            }),
        }),
        MockSystemTime::now().into(),
    )
}

// TODO: This test needs to be rewritten to use FakeRedisBackend properly with
// SimpleScheduler and workers (like test_multiple_clients_subscribe_to_same_action).
#[nativelink_test]
<<<<<<< HEAD
#[ignore] // FIXME(palfrey): make work with redis-rs
async fn add_action_smoke_test() -> Result<(), Error> {
    const CLIENT_OPERATION_ID: &str = "my_client_operation_id";
    const WORKER_OPERATION_ID: &str = "my_worker_operation_id";
    // static SUBSCRIPTION_MANAGER: Mutex<Option<Arc<RedisSubscriptionManager>>> = Mutex::new(None);
=======
#[ignore = "needs rewrite to use FakeRedisBackend with SimpleScheduler"]
async fn add_action_smoke_test() -> Result<(), Error> {
    const CLIENT_OPERATION_ID: &str = "my_client_operation_id";
    const WORKER_OPERATION_ID: &str = "my_worker_operation_id";
>>>>>>> fbda7bbf
    const SUB_CHANNEL: &str = "sub_channel";

    let worker_awaited_action = make_awaited_action(WORKER_OPERATION_ID);
    let new_awaited_action = {
        let mut new_awaited_action = worker_awaited_action.clone();
        let mut new_state = new_awaited_action.state().as_ref().clone();
        new_state.stage = ActionStage::Executing;
        new_state.last_transition_timestamp = SystemTime::now();
        new_awaited_action.worker_set_state(Arc::new(new_state), MockSystemTime::now().into());
        new_awaited_action
    };

<<<<<<< HEAD
    let worker_operation_id = OperationId::from(WORKER_OPERATION_ID);

    fn ft_aggregate_cmd() -> redis::Cmd {
        let mut cmd = redis::cmd("FT.AGGREGATE");
        cmd
        .arg(format!("aa__unique_qualifier__{SCRIPT_VERSION}"))
        .arg(format!("@unique_qualifier:{{ {INSTANCE_NAME}_SHA256_0000000000000000000000000000000000000000000000000000000000000000_0_c }}"))
        .arg("LOAD")
        .arg(2)
        .arg("data")
        .arg("version")
        .arg("SORTBY")
        .arg(0)
        .arg("WITHCURSOR")
        .arg("COUNT")
        .arg(256)
        .arg("MAXIDLE")
        .arg(2000).to_owned()
    }

    let mut commands = vec![];
    commands.push(MockCmd::new(
        ft_aggregate_cmd(),
        Err::<i64, _>(RedisError::from((ErrorKind::Parse, ""))),
    ));
    commands.push(MockCmd::new(
        redis::cmd("SUBSCRIBE").arg(SUB_CHANNEL),
        Ok(Value::Int(0)),
    ));
    commands.push(MockCmd::new(
        redis::cmd("FT.CREATE")
            .arg(format!("aa__unique_qualifier__{SCRIPT_VERSION}"))
            .arg("ON")
            .arg("HASH")
            .arg("PREFIX")
            .arg(1)
            .arg("aa_")
            .arg("TEMPORARY")
            .arg(86400)
            .arg("NOOFFSETS")
            .arg("NOHL")
            .arg("NOFIELDS")
            .arg("NOFREQS")
            .arg("SCHEMA")
            .arg("unique_qualifier")
            .arg("TAG"),
        Ok(Value::BulkString(b"data".to_vec())),
    ));
    commands.push(MockCmd::new(
        ft_aggregate_cmd(),
        Ok(Value::Array(vec![
            Value::Array(vec![Value::Int(0)]),
            Value::Int(0), // Means no more items in cursor.
        ])),
    ));
    commands.push(MockCmd::new(
        redis::cmd("EVALSHA")
            .arg(VERSION_SCRIPT_HASH)
            .arg(1)
            .arg(format!("aa_{WORKER_OPERATION_ID}"))
            .arg(0)
            .arg(serde_json::to_string(&worker_awaited_action).unwrap())
            .arg("unique_qualifier")
            .arg(format!("{INSTANCE_NAME}_SHA256_0000000000000000000000000000000000000000000000000000000000000000_0_c"))
            .arg("state")
            .arg("queued")
            .arg("sort_key")
            .arg("80000000ffffffff"),
        Ok(Value::Array(vec![Value::Int(1), Value::Int(1)])))
    );
    commands.push(
        MockCmd::new(
            redis::cmd("PUBLISH")
                .arg(SUB_CHANNEL)
                .arg(format!("aa_{WORKER_OPERATION_ID}")),
            Ok(Value::Nil /* unused */),
        ), // Some(Box::new(|| SUBSCRIPTION_MANAGER.lock().as_ref().unwrap().notify_for_test(format!("aa_{WORKER_OPERATION_ID}")))),
    );
    commands.push(MockCmd::new(
        redis::cmd("HSET")
            .arg(format!("cid_{CLIENT_OPERATION_ID}"))
            .arg("data")
            .arg(format!("{{\"String\":\"{WORKER_OPERATION_ID}\"}}")),
        Ok(Value::Okay),
    ));
    commands.push(
        MockCmd::new(
            redis::cmd("PUBLISH")
                .arg(SUB_CHANNEL)
                .arg(format!("cid_{CLIENT_OPERATION_ID}")),
            Ok(Value::Nil /* unused */),
        ),
        // Some(Box::new(|| SUBSCRIPTION_MANAGER.lock().as_ref().unwrap().notify_for_test(format!("aa_{CLIENT_OPERATION_ID}")))),
    );
    commands.push(MockCmd::new(
        redis::cmd("HMGET")
            .arg(format!("aa_{WORKER_OPERATION_ID}"))
            .arg("version")
            .arg("data"),
        Ok(Value::Array(vec![
            // Version.
            Value::SimpleString("1".into()),
            // Data.
            Value::BulkString(
                Bytes::from(serde_json::to_string(&worker_awaited_action).unwrap()).to_vec(),
            ),
        ])),
    ));
    commands.push(MockCmd::new(
        redis::cmd("HMGET")
            .arg(format!("aa_{WORKER_OPERATION_ID}"))
            .arg("version")
            .arg("data"),
        Ok(Value::Array(vec![
            // Version.
            Value::SimpleString("1".into()),
            // Data.
            Value::BulkString(
                Bytes::from(serde_json::to_string(&worker_awaited_action).unwrap()).to_vec(),
            ),
        ])),
    ));
    commands.push(MockCmd::new(
        redis::cmd("HMGET")
            .arg(format!("cid_{CLIENT_OPERATION_ID}"))
            .arg("version")
            .arg("data"),
        Ok(Value::Array(vec![
            // Version.
            Value::Nil,
            // Data.
            Value::BulkString(
                Bytes::from(serde_json::to_string(&worker_operation_id).unwrap()).to_vec(),
            ),
        ])),
    ));
    // Validation HMGET: Check if the internal operation exists (orphan detection)
    commands.push(MockCmd::new(
        redis::cmd("HMGET")
            .arg(format!("aa_{WORKER_OPERATION_ID}"))
            .arg("version")
            .arg("data"),
        Ok(Value::Array(vec![
            // Version.
            Value::SimpleString("1".into()),
            // Data.
            Value::BulkString(
                Bytes::from(serde_json::to_string(&worker_awaited_action).unwrap()).to_vec(),
            ),
        ])),
    ));
    commands.push(MockCmd::new(
        redis::cmd("HMGET")
            .arg(format!("aa_{WORKER_OPERATION_ID}"))
            .arg("version")
            .arg("data"),
        Ok(Value::Array(vec![
            // Version.
            Value::SimpleString("2".into()),
            // Data.
            Value::BulkString(
                Bytes::from(serde_json::to_string(&new_awaited_action).unwrap()).to_vec(),
            ),
        ])),
    ));

    commands.push(MockCmd::new(
        redis::cmd("EVALSHA")
            .arg(VERSION_SCRIPT_HASH)
            .arg(1)
            .arg(format!("aa_{WORKER_OPERATION_ID}"))
            .arg(0)
            .arg(serde_json::to_string(&new_awaited_action).unwrap())
            .arg("unique_qualifier")
            .arg(format!("{INSTANCE_NAME}_SHA256_0000000000000000000000000000000000000000000000000000000000000000_0_c"))
            .arg("state")
            .arg("executing")
            .arg("sort_key")
            .arg("80000000ffffffff"),
        Ok(Value::Array(vec![Value::Int(1), Value::Int(2)])))
    );
    commands.push(
        MockCmd::new(
            redis::cmd("PUBLISH")
                .arg(SUB_CHANNEL)
                .arg(format!("aa_{WORKER_OPERATION_ID}")),
            Ok(Value::Nil /* unused */),
        ), //Some(Box::new(|| SUBSCRIPTION_MANAGER.lock().as_ref().unwrap().notify_for_test(format!("aa_{WORKER_OPERATION_ID}")))),
    );
    commands.push(MockCmd::new(
        redis::cmd("HMGET")
            .arg(format!("aa_{WORKER_OPERATION_ID}"))
            .arg("version")
            .arg("data"),
        Ok(Value::Array(vec![
            // Version.
            Value::SimpleString("2".into()),
            // Data.
            Value::BulkString(
                Bytes::from(serde_json::to_string(&new_awaited_action).unwrap()).to_vec(),
            ),
        ])),
    ));

    let store = make_redis_store(SUB_CHANNEL, commands).await;
    // SUBSCRIPTION_MANAGER
    //     .lock()
    //     .replace(store.subscription_manager().unwrap());
=======
    // Use FakeRedisBackend which handles all Redis commands dynamically
    // This is more maintainable than MockRedisBackend which requires exact command sequences
    let mocks = Arc::new(FakeRedisBackend::new());
    let store = make_redis_store(SUB_CHANNEL, mocks.clone());
    mocks.set_subscription_manager(store.subscription_manager().unwrap());
>>>>>>> fbda7bbf

    let notifier = Arc::new(Notify::new());
    let awaited_action_db = StoreAwaitedActionDb::new(
        store.clone(),
        notifier.clone(),
        MockInstantWrapped::default,
        move || WORKER_OPERATION_ID.into(),
    )
    .unwrap();

    let mut subscription = awaited_action_db
        .add_action(
            CLIENT_OPERATION_ID.into(),
            worker_awaited_action.action_info().clone(),
            Duration::from_secs(60),
        )
        .await
        .unwrap();

    {
        // Check initial change state.
        let changed_awaited_action_res = subscription.changed().await;

        assert_eq!(
            changed_awaited_action_res.unwrap().state().stage,
            ActionStage::Queued
        );
    }

    {
        let get_subscription = awaited_action_db
            .get_awaited_action_by_id(&OperationId::from(CLIENT_OPERATION_ID))
            .await
            .unwrap()
            .unwrap();

        let get_res = get_subscription.borrow().await;

        assert_eq!(get_res.unwrap().state().stage, ActionStage::Queued);
    }

    {
        // Update the action and check the new state.
        let (changed_awaited_action_res, update_res) = tokio::join!(
            subscription.changed(),
            awaited_action_db.update_awaited_action(new_awaited_action.clone())
        );
        assert_eq!(update_res, Ok(()));

        assert_eq!(
            changed_awaited_action_res.unwrap().state().stage,
            ActionStage::Executing
        );
    }

    {
        let get_subscription = awaited_action_db
            .get_awaited_action_by_id(&OperationId::from(CLIENT_OPERATION_ID))
            .await
            .unwrap()
            .unwrap();

        let get_res = get_subscription.borrow().await;

        assert_eq!(get_res.unwrap().state().stage, ActionStage::Executing);
    }

    Ok(())
}

#[nativelink_test]
#[ignore] // FIXME(palfrey): make work with redis-rs
async fn test_multiple_clients_subscribe_to_same_action() -> Result<(), Error> {
    const CLIENT_OPERATION_ID_1: &str = "client_operation_id_1";
    const CLIENT_OPERATION_ID_2: &str = "client_operation_id_2";
    const CLIENT_OPERATION_ID_3: &str = "client_operation_id_3";
    const WORKER_OPERATION_ID_1: &str = "worker_operation_id_1";
    const WORKER_OPERATION_ID_2: &str = "worker_operation_id_2";
    const SUB_CHANNEL: &str = "sub_channel";

    let action_info = Arc::new(ActionInfo {
        command_digest: DigestInfo::zero_digest(),
        input_root_digest: DigestInfo::zero_digest(),
        timeout: Duration::from_secs(1),
        platform_properties: HashMap::new(),
        priority: 0,
        load_timestamp: SystemTime::UNIX_EPOCH,
        insert_timestamp: SystemTime::UNIX_EPOCH,
        unique_qualifier: ActionUniqueQualifier::Cacheable(ActionUniqueKey {
            instance_name: INSTANCE_NAME.to_string(),
            digest_function: DigestHasherFunc::Sha256,
            digest: DigestInfo::zero_digest(),
        }),
    });

    let worker_awaited_action = make_awaited_action(WORKER_OPERATION_ID_1);

    let commands = vec![
        MockCmd::new(redis::cmd("TESTA"), Ok(Value::Nil)),
        MockCmd::new(
            redis::cmd("FT.CREATE")
                .arg(format!("aa__unique_qualifier__{SCRIPT_VERSION}"))
                .arg("ON")
                .arg("HASH")
                .arg("NOHL")
                .arg("NOFIELDS")
                .arg("NOFREQS")
                .arg("NOOFFSETS")
                .arg("TEMPORARY")
                .arg(86400)
                .arg("PREFIX")
                .arg(1)
                .arg("aa_")
                .arg("SCHEMA")
                .arg("unique_qualifier")
                .arg("TAG"),
            Ok(Value::BulkString(b"data".to_vec())),
        ),
        MockCmd::new(redis::cmd("FT.AGGREGATE")
            .arg(format!("aa__unique_qualifier__{SCRIPT_VERSION}"))
            .arg(format!("@unique_qualifier:{{ {INSTANCE_NAME}_SHA256_0000000000000000000000000000000000000000000000000000000000000000_0_c }}"))
            .arg("LOAD")
            .arg(2)
            .arg("data")
            .arg("version")
            .arg("WITHCURSOR")
            .arg("COUNT")
            .arg(256)
            .arg("MAXIDLE")
            .arg(2000)
            .arg("SORTBY")
            .arg(0), Ok(Value::Array(vec![
                Value::Array(vec![Value::Int(0)]),
                Value::Int(0), // Means no more items in cursor.
            ]))
        ),
        MockCmd::new(
        redis::cmd("EVALSHA")
            .arg(VERSION_SCRIPT_HASH)
            .arg(1)
            .arg(format!("aa_{WORKER_OPERATION_ID_1}"))
            .arg(0)
            .arg(serde_json::to_string(&worker_awaited_action).unwrap())
            .arg("unique_qualifier")
            .arg(format!("{INSTANCE_NAME}_SHA256_0000000000000000000000000000000000000000000000000000000000000000_0_c"))
            .arg("state")
            .arg("queued")
            .arg("sort_key")
            .arg("80000000ffffffff"),
            Ok(Value::Array(vec![Value::Int(1), Value::Int(1)]))
        ),
        MockCmd::new(
            redis::cmd("PUBLISH")
                .arg(SUB_CHANNEL)
                .arg(format!("aa_{WORKER_OPERATION_ID_1}")),
            Ok(Value::Nil),
        ),
        MockCmd::new(redis::cmd("TESTC"), Ok(Value::Boolean(true))),
        MockCmd::new(redis::cmd("TESTD"), Ok(Value::Nil)),
    ];
    let store = make_redis_store(SUB_CHANNEL, commands).await;
    // mocks.set_subscription_manager(store.subscription_manager().unwrap());

    let notifier = Arc::new(Notify::new());
    let worker_operation_id = Arc::new(Mutex::new(WORKER_OPERATION_ID_1));
    let worker_operation_id_clone = worker_operation_id.clone();
    let awaited_action_db = StoreAwaitedActionDb::new(
        store.clone(),
        notifier.clone(),
        MockInstantWrapped::default,
        move || worker_operation_id_clone.lock().clone().into(),
    )
    .unwrap();

    let task_change_notify = Arc::new(Notify::new());
    let (scheduler, _worker_scheduler) = SimpleScheduler::new_with_callback(
        &SimpleSpec::default(),
        awaited_action_db,
        || async move {},
        task_change_notify,
        MockInstantWrapped::default,
        None,
    );

    // First client adds the action
    let mut subscription1 = scheduler
        .add_action(CLIENT_OPERATION_ID_1.into(), action_info.clone())
        .await
        .unwrap();

    // Second client tries to add the same action (should subscribe to existing one)
    let _subscription2 = scheduler
        .add_action(CLIENT_OPERATION_ID_2.into(), action_info.clone())
        .await
        .unwrap();

    // Second client should be able to get the action by its client_operation_id
    let get_subscription = scheduler
        .filter_operations(OperationFilter {
            client_operation_id: Some(OperationId::from(CLIENT_OPERATION_ID_2)),
            ..Default::default()
        })
        .await
        .expect("Second client should be able to get action by its client_operation_id")
        .next()
        .await
        .expect("Second client should be able to get action by its client_operation_id");

    let (state, _metadata) = get_subscription
        .as_state()
        .await
        .expect("Unable to get state of operation");
    assert_eq!(state.stage, ActionStage::Queued);

    // Now create a worker and check that it is only allocated the job once.
    let worker_id = WorkerId("worker_id".to_string());
    let mut rx_from_worker =
        setup_new_worker(&scheduler, worker_id.clone(), PlatformProperties::default()).await?;

    // Try to ensure we schedule to the worker.
    scheduler.do_try_match_for_test().await?;

    {
        // Worker should have been sent an execute command.
        let expected_msg_for_worker = UpdateForWorker {
            update: Some(update_for_worker::Update::StartAction(StartExecute {
                execute_request: Some(ExecuteRequest {
                    instance_name: INSTANCE_NAME.to_string(),
                    action_digest: Some(DigestInfo::zero_digest().into()),
                    digest_function: digest_function::Value::Sha256.into(),
                    ..Default::default()
                }),
                operation_id: "Unknown Generated internally".to_string(),
                queued_timestamp: Some(SystemTime::UNIX_EPOCH.into()),
                platform: Some(Platform::default()),
                worker_id: worker_id.clone().into(),
            })),
        };
        let msg_for_worker = rx_from_worker.recv().await.unwrap();
        // Operation ID is random so we ignore it.
        assert!(update_eq(expected_msg_for_worker, msg_for_worker, true));
    }

    let (state, _metadata) = subscription1
        .changed()
        .await
        .expect("No update to subscription");
    assert_eq!(state.stage, ActionStage::Executing);
    let (state, _metadata) = get_subscription
        .as_state()
        .await
        .expect("Unable to get second operation");
    assert_eq!(state.stage, ActionStage::Executing);

    // Immediately try to schedule again to check we don't schedule the job
    // again now that it's executing.
    scheduler.do_try_match_for_test().await?;

    // The worker shouldn't be allocated the job again.
    tokio::select! {
        () = tokio::time::sleep(Duration::from_secs(1)) => {}
        _ = rx_from_worker.recv() => {
            panic!("Worker was allocated another job");
        }
    }

    // The worker goes away without completing the task, so the action goes back
    // to queued.
    drop(rx_from_worker);
    scheduler.remove_worker(&worker_id).await?;

    let (state, _metadata) = subscription1
        .changed()
        .await
        .expect("No update to subscription");
    assert_eq!(state.stage, ActionStage::Queued);

    // Create and drop the worker three times to cause the job to complete with
    // a failure.
    for _ in 0..3 {
        let rx_from_worker =
            setup_new_worker(&scheduler, worker_id.clone(), PlatformProperties::default()).await?;
        scheduler.do_try_match_for_test().await?;
        drop(rx_from_worker);
        scheduler.remove_worker(&worker_id).await?;
    }

    // Update the operation ID for the new subscription.
    *worker_operation_id.lock() = WORKER_OPERATION_ID_2;

    // Subscribe with a new operation ID after all that and we should be queued.
    let subscription3 = scheduler
        .add_action(CLIENT_OPERATION_ID_3.into(), action_info.clone())
        .await
        .unwrap();

    let (state, _metadata) = subscription3
        .as_state()
        .await
        .expect("Unable to get state of operation");
    assert_eq!(state.stage, ActionStage::Queued);

    Ok(())
}

#[nativelink_test]
async fn test_outdated_version() -> Result<(), Error> {
    const CLIENT_OPERATION_ID: &str = "outdated_operation_id";
    let worker_operation_id = Arc::new(Mutex::new(CLIENT_OPERATION_ID));
    let worker_operation_id_clone = worker_operation_id.clone();

    let worker_awaited_action = make_awaited_action("WORKER_OPERATION_ID");

    let commands = vec![MockCmd::new(
        redis::cmd("EVALSHA")
            .arg(VERSION_SCRIPT_HASH)
            .arg(1)
            .arg("aa_WORKER_OPERATION_ID")
            .arg("0")
            .arg(serde_json::to_string(&worker_awaited_action).unwrap())
            .arg("unique_qualifier")
            .arg(format!("{INSTANCE_NAME}_SHA256_0000000000000000000000000000000000000000000000000000000000000000_0_c"))
            .arg("state")
            .arg("queued")
            .arg("sort_key")
            .arg("80000000ffffffff"),
        Ok(Value::Array(vec![Value::Int(1), Value::Int(1)]))),
        MockCmd::new(
            redis::cmd("PUBLISH")
                .arg("sub_channel")
                .arg("aa_WORKER_OPERATION_ID"),
            Ok(Value::Nil),
        ),
        MockCmd::new(redis::cmd("TEST"), Ok(Value::Nil))
        ];
    let store = make_redis_store("sub_channel", commands).await;
    let notifier = Arc::new(Notify::new());

    let awaited_action_db = StoreAwaitedActionDb::new(
        store.clone(),
        notifier.clone(),
        MockInstantWrapped::default,
        move || worker_operation_id_clone.lock().clone().into(),
    )
    .unwrap();
    let update_res = awaited_action_db
        .update_awaited_action(worker_awaited_action.clone())
        .await;
    assert!(update_res.is_err());
    assert_eq!(
        update_res.unwrap_err(),
        Error::new(Code::Aborted, "Could not update AwaitedAction because the version did not match for WORKER_OPERATION_ID".into())
    );

    Ok(())
}

/// Test that orphaned client operation ID mappings return None.
///
/// This tests the scenario where:
/// 1. A client operation ID mapping exists (cid_* → `operation_id`)
/// 2. The actual operation (aa_*) has been deleted (completed/timed out)
/// 3. `get_awaited_action_by_id` should return None instead of a subscriber to a non-existent operation
#[nativelink_test]
#[ignore] // FIXME(palfrey): make work with redis-rs
async fn test_orphaned_client_operation_id_returns_none() -> Result<(), Error> {
    const CLIENT_OPERATION_ID: &str = "orphaned_client_id";
    const INTERNAL_OPERATION_ID: &str = "deleted_internal_operation_id";
    const SUB_CHANNEL: &str = "sub_channel";

    let worker_operation_id = Arc::new(Mutex::new(INTERNAL_OPERATION_ID));
    let worker_operation_id_clone = worker_operation_id.clone();

    // let internal_operation_id = OperationId::from(INTERNAL_OPERATION_ID);

    // Use FakeRedisBackend which handles SUBSCRIBE automatically
    let commands = vec![MockCmd::new(redis::cmd("TEST"), Ok(Value::Nil))];
    let store = make_redis_store(SUB_CHANNEL, commands).await;
    // mocks.set_subscription_manager(store.subscription_manager().unwrap());

    // Manually set up the orphaned state in the fake backend:
    // 1. Add client_id → operation_id mapping (cid_* key)
    // {
    //     let mut table = mocks.table.lock();
    //     let mut client_fields = HashMap::new();
    //     client_fields.insert(
    //         "data".into(),
    //         Value::BulkString(
    //             Bytes::from(serde_json::to_string(&internal_operation_id).unwrap()).to_vec(),
    //         ),
    //     );
    //     table.insert(format!("cid_{CLIENT_OPERATION_ID}"), client_fields);
    // }
    // 2. Don't add the actual operation (aa_* key) - this simulates it being deleted/orphaned

    let notifier = Arc::new(Notify::new());
    let awaited_action_db = StoreAwaitedActionDb::new(
        store.clone(),
        notifier.clone(),
        MockInstantWrapped::default,
        move || worker_operation_id_clone.lock().clone().into(),
    )
    .unwrap();

    // Try to get the awaited action by the client operation ID
    // This should return None because the internal operation doesn't exist (orphaned mapping)
    let result = awaited_action_db
        .get_awaited_action_by_id(&OperationId::from(CLIENT_OPERATION_ID))
        .await
        .expect("Should not error when checking orphaned client operation");

    assert!(
        result.is_none(),
        "Expected None for orphaned client operation ID, but got a subscription"
    );

    Ok(())
}<|MERGE_RESOLUTION|>--- conflicted
+++ resolved
@@ -14,17 +14,12 @@
 
 use core::time::Duration;
 use std::collections::HashMap;
-<<<<<<< HEAD
-=======
 use std::collections::hash_map::Entry;
 use std::fmt;
->>>>>>> fbda7bbf
 use std::sync::Arc;
 use std::time::SystemTime;
 
 use bytes::Bytes;
-<<<<<<< HEAD
-=======
 use fred::bytes_utils::string::Str;
 use fred::clients::SubscriberClient;
 use fred::error::Error as RedisError;
@@ -32,7 +27,6 @@
 use fred::prelude::Builder;
 use fred::types::Value as RedisValue;
 use fred::types::config::Config as RedisConfig;
->>>>>>> fbda7bbf
 use futures::StreamExt;
 use mock_instant::global::SystemTime as MockSystemTime;
 use nativelink_config::schedulers::SimpleSpec;
@@ -84,7 +78,6 @@
     uuid::Uuid::parse_str(TEMP_UUID).unwrap().to_string()
 }
 
-<<<<<<< HEAD
 async fn make_redis_store(
     sub_channel: &str,
     mut commands: Vec<MockCmd>,
@@ -98,250 +91,6 @@
         ),
     );
     let mock_connection = MockRedisConnection::new(commands);
-=======
-struct FakeRedisBackend {
-    /// Contains a list of all of the Redis keys -> fields.
-    table: Mutex<HashMap<String, HashMap<String, RedisValue>>>,
-    /// The subscription manager (maybe).
-    subscription_manager: Mutex<Option<Arc<RedisSubscriptionManager>>>,
-}
-
-impl fmt::Debug for FakeRedisBackend {
-    fn fmt(&self, f: &mut fmt::Formatter<'_>) -> fmt::Result {
-        f.debug_struct("FakeRedisBackend").finish()
-    }
-}
-
-impl FakeRedisBackend {
-    fn new() -> Self {
-        Self {
-            table: Mutex::new(HashMap::new()),
-            subscription_manager: Mutex::new(None),
-        }
-    }
-
-    fn set_subscription_manager(&self, subscription_manager: Arc<RedisSubscriptionManager>) {
-        *self.subscription_manager.lock() = Some(subscription_manager);
-    }
-}
-
-impl Mocks for FakeRedisBackend {
-    fn process_command(&self, actual: MockCommand) -> Result<RedisValue, RedisError> {
-        if actual.cmd == Str::from_static("SUBSCRIBE") {
-            // This does nothing at the moment, maybe we need to implement it later.
-            return Ok(RedisValue::Integer(0));
-        }
-
-        if actual.cmd == Str::from_static("PUBLISH") {
-            if let Some(subscription_manager) = self.subscription_manager.lock().as_ref() {
-                subscription_manager.notify_for_test(
-                    str::from_utf8(actual.args[1].as_bytes().expect("Notification not bytes"))
-                        .expect("Notification not UTF-8")
-                        .into(),
-                );
-            }
-            return Ok(RedisValue::Integer(0));
-        }
-
-        if actual.cmd == Str::from_static("FT.AGGREGATE") {
-            // The query is either "*" (match all) or @field:{ value }.
-            let query = actual.args[1]
-                .clone()
-                .into_string()
-                .expect("Aggregate query should be a string");
-            // Lazy implementation making assumptions.
-            assert_eq!(
-                actual.args[2..6],
-                vec!["LOAD".into(), 2.into(), "data".into(), "version".into()]
-            );
-            let mut results = vec![RedisValue::Integer(0)];
-
-            if query == "*" {
-                // Wildcard query - return all records that have both data and version fields.
-                // Some entries (e.g., from HSET) may not have version field.
-                for fields in self.table.lock().values() {
-                    if let (Some(data), Some(version)) = (fields.get("data"), fields.get("version"))
-                    {
-                        results.push(RedisValue::Array(vec![
-                            RedisValue::Bytes(Bytes::from("data")),
-                            data.clone(),
-                            RedisValue::Bytes(Bytes::from("version")),
-                            version.clone(),
-                        ]));
-                    }
-                }
-            } else {
-                // Field-specific query: @field:{ value }
-                assert_eq!(&query[..1], "@");
-                let mut parts = query[1..].split(':');
-                let field = parts.next().expect("No field name");
-                let value = parts.next().expect("No value");
-                let value = value
-                    .strip_prefix("{ ")
-                    .and_then(|s| s.strip_suffix(" }"))
-                    .unwrap_or(value);
-                for fields in self.table.lock().values() {
-                    if let Some(key_value) = fields.get(field) {
-                        if *key_value == RedisValue::Bytes(Bytes::from(value.to_owned())) {
-                            results.push(RedisValue::Array(vec![
-                                RedisValue::Bytes(Bytes::from("data")),
-                                fields.get("data").expect("No data field").clone(),
-                                RedisValue::Bytes(Bytes::from("version")),
-                                fields.get("version").expect("No version field").clone(),
-                            ]));
-                        }
-                    }
-                }
-            }
-
-            results[0] = u32::try_from(results.len() - 1).unwrap_or(u32::MAX).into();
-            return Ok(RedisValue::Array(vec![
-                RedisValue::Array(results),
-                RedisValue::Integer(0), // Means no more items in cursor.
-            ]));
-        }
-
-        if actual.cmd == Str::from_static("EVALSHA") {
-            assert_eq!(actual.args[0], VERSION_SCRIPT_HASH.into());
-            let mut value = HashMap::new();
-            value.insert("data".into(), actual.args[4].clone());
-            for pair in actual.args[5..].chunks(2) {
-                value.insert(
-                    str::from_utf8(pair[0].as_bytes().expect("Field name not bytes"))
-                        .expect("Unable to parse field name as string")
-                        .into(),
-                    pair[1].clone(),
-                );
-            }
-            let version = match self.table.lock().entry(
-                str::from_utf8(actual.args[2].as_bytes().expect("Key not bytes"))
-                    .expect("Key cannot be parsed as string")
-                    .into(),
-            ) {
-                Entry::Occupied(mut occupied_entry) => {
-                    let version = occupied_entry
-                        .get()
-                        .get("version")
-                        .expect("No version field");
-                    let version_int: i64 =
-                        str::from_utf8(version.as_bytes().expect("Version field not bytes"))
-                            .expect("Version field not valid string")
-                            .parse()
-                            .expect("Unable to parse version field");
-                    if *version != actual.args[3] {
-                        // Version mismatch.
-                        return Ok(RedisValue::Array(vec![
-                            RedisValue::Integer(0),
-                            RedisValue::Integer(version_int),
-                        ]));
-                    }
-                    value.insert(
-                        "version".into(),
-                        RedisValue::Bytes(
-                            format!("{}", version_int + 1).as_bytes().to_owned().into(),
-                        ),
-                    );
-                    occupied_entry.insert(value);
-                    version_int + 1
-                }
-                Entry::Vacant(vacant_entry) => {
-                    if actual.args[3] != RedisValue::Bytes(Bytes::from_static(b"0")) {
-                        // Version mismatch.
-                        return Ok(RedisValue::Array(vec![
-                            RedisValue::Integer(0),
-                            RedisValue::Integer(0),
-                        ]));
-                    }
-                    value.insert("version".into(), RedisValue::Bytes("1".into()));
-                    vacant_entry.insert_entry(value);
-                    1
-                }
-            };
-            return Ok(RedisValue::Array(vec![
-                RedisValue::Integer(1),
-                RedisValue::Integer(version),
-            ]));
-        }
-
-        if actual.cmd == Str::from_static("HSET") {
-            assert_eq!(
-                RedisValue::Bytes(Bytes::from_static(b"data")),
-                actual.args[1]
-            );
-            let mut values = HashMap::new();
-            values.insert("data".into(), actual.args[2].clone());
-            self.table.lock().insert(
-                str::from_utf8(
-                    actual.args[0]
-                        .as_bytes()
-                        .expect("Key argument is not bytes"),
-                )
-                .expect("Unable to parse key as string")
-                .into(),
-                values,
-            );
-            return Ok(RedisValue::new_ok());
-        }
-
-        if actual.cmd == Str::from_static("HMGET") {
-            let key_name = str::from_utf8(
-                actual.args[0]
-                    .as_bytes()
-                    .expect("Key argument is not bytes"),
-            )
-            .expect("Unable to parse key name");
-
-            if let Some(fields) = self.table.lock().get(key_name) {
-                let mut result = vec![];
-                for key in &actual.args[1..] {
-                    if let Some(value) = fields.get(
-                        str::from_utf8(key.as_bytes().expect("Field argument is not bytes"))
-                            .expect("Unable to parse requested field"),
-                    ) {
-                        result.push(value.clone());
-                    } else {
-                        result.push(RedisValue::Null);
-                    }
-                }
-                return Ok(RedisValue::Array(result));
-            }
-            let null_count = actual.args.len() - 1;
-            return Ok(RedisValue::Array(vec![RedisValue::Null; null_count]));
-        }
-
-        panic!("Mock command not implemented! {actual:?}");
-    }
-
-    fn process_transaction(&self, commands: Vec<MockCommand>) -> Result<RedisValue, RedisError> {
-        static MULTI: MockCommand = MockCommand {
-            cmd: Str::from_static("MULTI"),
-            subcommand: None,
-            args: Vec::new(),
-        };
-        static EXEC: MockCommand = MockCommand {
-            cmd: Str::from_static("EXEC"),
-            subcommand: None,
-            args: Vec::new(),
-        };
-
-        let results = core::iter::once(MULTI.clone())
-            .chain(commands)
-            .chain([EXEC.clone()])
-            .map(|command| self.process_command(command))
-            .collect::<Result<Vec<_>, RedisError>>()?;
-
-        Ok(RedisValue::Array(results))
-    }
-}
-
-fn make_redis_store(sub_channel: &str, mocks: Arc<impl Mocks>) -> Arc<RedisStore> {
-    let mut builder = Builder::default_centralized();
-    builder.set_config(RedisConfig {
-        mocks: Some(mocks),
-        ..Default::default()
-    });
-    let (client_pool, subscriber_client) = make_clients(&builder);
->>>>>>> fbda7bbf
     Arc::new(
         RedisStore::new_from_builder_and_parts(
             mock_connection,
@@ -417,18 +166,11 @@
 // TODO: This test needs to be rewritten to use FakeRedisBackend properly with
 // SimpleScheduler and workers (like test_multiple_clients_subscribe_to_same_action).
 #[nativelink_test]
-<<<<<<< HEAD
 #[ignore] // FIXME(palfrey): make work with redis-rs
 async fn add_action_smoke_test() -> Result<(), Error> {
     const CLIENT_OPERATION_ID: &str = "my_client_operation_id";
     const WORKER_OPERATION_ID: &str = "my_worker_operation_id";
     // static SUBSCRIPTION_MANAGER: Mutex<Option<Arc<RedisSubscriptionManager>>> = Mutex::new(None);
-=======
-#[ignore = "needs rewrite to use FakeRedisBackend with SimpleScheduler"]
-async fn add_action_smoke_test() -> Result<(), Error> {
-    const CLIENT_OPERATION_ID: &str = "my_client_operation_id";
-    const WORKER_OPERATION_ID: &str = "my_worker_operation_id";
->>>>>>> fbda7bbf
     const SUB_CHANNEL: &str = "sub_channel";
 
     let worker_awaited_action = make_awaited_action(WORKER_OPERATION_ID);
@@ -441,7 +183,6 @@
         new_awaited_action
     };
 
-<<<<<<< HEAD
     let worker_operation_id = OperationId::from(WORKER_OPERATION_ID);
 
     fn ft_aggregate_cmd() -> redis::Cmd {
@@ -650,13 +391,6 @@
     // SUBSCRIPTION_MANAGER
     //     .lock()
     //     .replace(store.subscription_manager().unwrap());
-=======
-    // Use FakeRedisBackend which handles all Redis commands dynamically
-    // This is more maintainable than MockRedisBackend which requires exact command sequences
-    let mocks = Arc::new(FakeRedisBackend::new());
-    let store = make_redis_store(SUB_CHANNEL, mocks.clone());
-    mocks.set_subscription_manager(store.subscription_manager().unwrap());
->>>>>>> fbda7bbf
 
     let notifier = Arc::new(Notify::new());
     let awaited_action_db = StoreAwaitedActionDb::new(

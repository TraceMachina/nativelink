--- conflicted
+++ resolved
@@ -13,11 +13,8 @@
 // limitations under the License.
 
 use core::cmp;
-<<<<<<< HEAD
 use core::convert::TryInto;
-=======
 use core::ops::{Bound, RangeBounds};
->>>>>>> 06362d50
 use core::pin::Pin;
 use core::time::Duration;
 use std::borrow::Cow;
@@ -57,11 +54,7 @@
 use patricia_tree::StringPatriciaMap;
 use tokio::select;
 use tokio::time::sleep;
-<<<<<<< HEAD
-use tracing::{Level, event, info};
-=======
-use tracing::{error, warn};
->>>>>>> 06362d50
+use tracing::{Level, error, event, info, warn};
 use uuid::Uuid;
 
 use crate::cas_utils::is_zero_digest;

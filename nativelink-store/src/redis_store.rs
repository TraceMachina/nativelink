--- conflicted
+++ resolved
@@ -1331,7 +1331,6 @@
         let run_ft_aggregate =
             |client: Arc<ClientWithPermit>, index_name: String, field: String| async move {
                 ft_aggregate(
-<<<<<<< HEAD
                     client,
                     format!(
                         "{}",
@@ -1342,11 +1341,6 @@
                     } else {
                         format!("@{}:{{ {} }}", K::INDEX_NAME, sanitized_field)
                     },
-=======
-                    client.client.clone(),
-                    index_name,
-                    format!("@{}:{{ {} }}", K::INDEX_NAME, field),
->>>>>>> 14b2cc68
                     FtAggregateOptions {
                         load: Some(Load::Some(vec![
                             SearchField {

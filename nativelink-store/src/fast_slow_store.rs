// Copyright 2024-2025 The NativeLink Authors. All rights reserved.
//
// Licensed under the Functional Source License, Version 1.1, Apache 2.0 Future License (the "License");
// you may not use this file except in compliance with the License.
// You may obtain a copy of the License at
//
//    See LICENSE file for details
//
// Unless required by applicable law or agreed to in writing, software
// distributed under the License is distributed on an "AS IS" BASIS,
// WITHOUT WARRANTIES OR CONDITIONS OF ANY KIND, either express or implied.
// See the License for the specific language governing permissions and
// limitations under the License.

use core::borrow::BorrowMut;
use core::cmp::{max, min};
use core::ops::Range;
use core::pin::Pin;
use core::sync::atomic::{AtomicU64, Ordering};
use core::time::Duration;
use std::collections::HashMap;
use std::ffi::OsString;
use std::sync::{Arc, Weak};

use async_trait::async_trait;
use futures::{FutureExt, join};
use nativelink_config::stores::{FastSlowSpec, StoreDirection};
use nativelink_error::{Code, Error, ResultExt, make_err};
use nativelink_metric::MetricsComponent;
use nativelink_util::buf_channel::{
    DropCloserReadHalf, DropCloserWriteHalf, make_buf_channel_pair,
};
use nativelink_util::fs;
use nativelink_util::health_utils::{HealthStatusIndicator, default_health_status_indicator};
use nativelink_util::store_trait::{
    RemoveItemCallback, Store, StoreDriver, StoreKey, StoreLike, StoreOptimizations,
    UploadSizeInfo, slow_update_store_with_file,
};
use parking_lot::Mutex;
use tokio::sync::OnceCell;

// TODO(palfrey) This store needs to be evaluated for more efficient memory usage,
// there are many copies happening internally.

type Loader = Arc<OnceCell<()>>;

// TODO(palfrey) We should consider copying the data in the background to allow the
// client to hang up while the data is buffered. An alternative is to possibly make a
// "BufferedStore" that could be placed on the "slow" store that would hang up early
// if data is in the buffer.
#[derive(Debug, MetricsComponent)]
pub struct FastSlowStore {
    #[metric(group = "fast_store")]
    fast_store: Store,
    fast_direction: StoreDirection,
    #[metric(group = "slow_store")]
    slow_store: Store,
    slow_direction: StoreDirection,
    weak_self: Weak<Self>,
    #[metric]
    metrics: FastSlowStoreMetrics,
    // De-duplicate requests for the fast store, only the first streams, others
    // are blocked.  This may feel like it's causing a slow down of tasks, but
    // actually it's faster because we're not downloading the file multiple
    // times are doing loads of duplicate IO.
    populating_digests: Mutex<HashMap<StoreKey<'static>, Loader>>,
    // The amount of time to allow stores to start before determining that they
    // have deadlocked and retrying.
    deadlock_timeout: Duration,
}

// This guard ensures that the populating_digests is cleared even if the future
// is dropped, it is cancel safe.
struct LoaderGuard<'a> {
    weak_store: Weak<FastSlowStore>,
    key: StoreKey<'a>,
    loader: Option<Loader>,
}

impl LoaderGuard<'_> {
    async fn get_or_try_init<E, F, Fut>(&self, f: F) -> Result<(), E>
    where
        F: FnOnce() -> Fut,
        Fut: Future<Output = Result<(), E>>,
    {
        if let Some(loader) = &self.loader {
            loader.get_or_try_init(f).await.map(|&()| ())
        } else {
            // This is impossible, but we do it anyway.
            f().await
        }
    }
}

impl Drop for LoaderGuard<'_> {
    fn drop(&mut self) {
        let Some(store) = self.weak_store.upgrade() else {
            // The store has already gone away, nothing to remove from.
            return;
        };
        let Some(loader) = self.loader.take() else {
            // This should never happen, but we do it to be safe.
            return;
        };

        let mut guard = store.populating_digests.lock();
        if let std::collections::hash_map::Entry::Occupied(occupied_entry) =
            guard.entry(self.key.borrow().into_owned())
        {
            if Arc::ptr_eq(occupied_entry.get(), &loader) {
                drop(loader);
                if Arc::strong_count(occupied_entry.get()) == 1 {
                    // This is the last loader, so remove it.
                    occupied_entry.remove();
                }
            }
        }
    }
}

impl FastSlowStore {
<<<<<<< HEAD
    pub fn new(_spec: &FastSlowSpec, fast_store: Store, slow_store: Store) -> Arc<Self> {
        Self::new_with_deadlock_timeout(_spec, fast_store, slow_store, Duration::from_secs(5))
    }

    pub fn new_with_deadlock_timeout(
        _spec: &FastSlowSpec,
        fast_store: Store,
        slow_store: Store,
        deadlock_timeout: Duration,
    ) -> Arc<Self> {
=======
    pub fn new(spec: &FastSlowSpec, fast_store: Store, slow_store: Store) -> Arc<Self> {
>>>>>>> 92869d9a
        Arc::new_cyclic(|weak_self| Self {
            fast_store,
            fast_direction: spec.fast_direction,
            slow_store,
            slow_direction: spec.slow_direction,
            weak_self: weak_self.clone(),
            metrics: FastSlowStoreMetrics::default(),
            populating_digests: Mutex::new(HashMap::new()),
            deadlock_timeout,
        })
    }

    pub const fn fast_store(&self) -> &Store {
        &self.fast_store
    }

    pub const fn slow_store(&self) -> &Store {
        &self.slow_store
    }

    pub fn get_arc(&self) -> Option<Arc<Self>> {
        self.weak_self.upgrade()
    }

    fn get_loader<'a>(&self, key: StoreKey<'a>) -> LoaderGuard<'a> {
        // Get a single loader instance that's used to populate the fast store
        // for this digest.  If another request comes in then it's de-duplicated.
        let loader = match self
            .populating_digests
            .lock()
            .entry(key.borrow().into_owned())
        {
            std::collections::hash_map::Entry::Occupied(occupied_entry) => {
                occupied_entry.get().clone()
            }
            std::collections::hash_map::Entry::Vacant(vacant_entry) => {
                vacant_entry.insert(Arc::new(OnceCell::new())).clone()
            }
        };
        LoaderGuard {
            weak_store: self.weak_self.clone(),
            key,
            loader: Some(loader),
        }
    }

    async fn populate_and_maybe_stream(
        self: Pin<&Self>,
        key: StoreKey<'_>,
        maybe_writer: Option<&mut DropCloserWriteHalf>,
        offset: u64,
        length: Option<u64>,
    ) -> Result<(), Error> {
        let sz = self
            .slow_store
            .has(key.borrow())
            .await
            .err_tip(|| "Failed to run has() on slow store")?
            .ok_or_else(|| {
                make_err!(
                    Code::NotFound,
                    "Object {} not found in either fast or slow store. \
                    If using multiple workers, ensure all workers share the same CAS storage path.",
                    key.as_str()
                )
            })?;

        self.metrics
            .slow_store_hit_count
            .fetch_add(1, Ordering::Acquire);

        let send_range = offset..length.map_or(u64::MAX, |length| length + offset);
        let mut bytes_received: u64 = 0;

        // There's a strong possibility of a deadlock here as we're working with multiple
        // stores.  We need to be careful that we don't hold a get semaphore if we can't
        // open the update.  This doesn't know anything about the downstream implementations,
        // so simply makes use of a timeout to check that the reader and writers are set up.
        let (stores_fut, mut slow_rx, mut fast_tx) = loop {
            let (mut fast_tx, fast_rx) = make_buf_channel_pair();
            let (slow_tx, mut slow_rx) = make_buf_channel_pair();

            let slow_store_fut = self.slow_store.get(key.borrow(), slow_tx);
            let fast_store_fut =
                self.fast_store
                    .update(key.borrow(), fast_rx, UploadSizeInfo::ExactSize(sz));
            let mut stores_fut = futures::future::join(slow_store_fut, fast_store_fut);
            let has_semaphores_fut = tokio::time::timeout(
                self.deadlock_timeout,
                futures::future::join(slow_rx.peek(), fast_tx.is_waiting()),
            );
            tokio::select! {
                result = &mut stores_fut => {
                    match result {
                        (Ok(()), Ok(())) => {
                            // Both stores completed without the writers, probably zero byte.
                            return Ok(());
                        }
                        (Ok(()), Err(err)) | (Err(err), Ok(())) => {
                            return Err(err);
                        }
                        (Err(err1), Err(err2)) => {
                            return Err(err1.merge(err2));
                        }
                    }
                }
                result = has_semaphores_fut => {
                    match result {
                        Ok((Ok(_), Ok(()))) => {
                            // Both sides have started reading/writing, we assume they hold
                            // all the permits they require and it's safe to continue.
                            break (stores_fut, slow_rx, fast_tx);
                        }
                        Ok((Ok(_), Err(err)) | (Err(err), Ok(()))) => {
                            return Err(err);
                        }
                        Ok((Err(err1), Err(err2))) => {
                            return Err(err1.merge(err2));
                        }
                        Err(_timeout) => {
                            // There was probably a deadlock... we need to drop and try again.
                            drop(stores_fut);
                            tracing::warn!("Possible deadlock in fast-slow, retrying.");
                            tokio::time::sleep(Duration::from_millis(10)).await;
                        }
                    }
                }
            };
        };

        let data_stream_fut = async move {
            let mut maybe_writer_pin = maybe_writer.map(Pin::new);
            loop {
                let output_buf = slow_rx
                    .recv()
                    .await
                    .err_tip(|| "Failed to read data data buffer from slow store")?;
                if output_buf.is_empty() {
                    // Write out our EOF.
                    // We are dropped as soon as we send_eof to writer_pin, so
                    // we wait until we've finished all of our joins to do that.
                    let fast_res = fast_tx.send_eof();
                    return Ok::<_, Error>((fast_res, maybe_writer_pin));
                }
                let output_buf_len = u64::try_from(output_buf.len())
                    .err_tip(|| "Could not output_buf.len() to u64")?;
                self.metrics
                    .slow_store_downloaded_bytes
                    .fetch_add(output_buf_len, Ordering::Acquire);

                let writer_fut = Self::calculate_range(
                    &(bytes_received..bytes_received + output_buf_len),
                    &send_range,
                )?
                .zip(maybe_writer_pin.as_mut())
                .map_or_else(
                    || futures::future::ready(Ok(())).left_future(),
                    |(range, writer_pin)| writer_pin.send(output_buf.slice(range)).right_future(),
                );

                bytes_received += output_buf_len;

                let (fast_tx_res, writer_res) = join!(fast_tx.send(output_buf), writer_fut);
                fast_tx_res.err_tip(|| "Failed to write to fast store in fast_slow store")?;
                writer_res.err_tip(|| "Failed to write result to writer in fast_slow store")?;
            }
        };

        let (data_stream_res, (slow_res, fast_res)) = join!(data_stream_fut, stores_fut);
        match data_stream_res {
            Ok((fast_eof_res, maybe_writer_pin)) =>
            // Sending the EOF will drop us almost immediately in bytestream_server
            // so we perform it as the very last action in this method.
            {
                fast_eof_res.merge(fast_res).merge(slow_res).merge(
                    if let Some(mut writer_pin) = maybe_writer_pin {
                        writer_pin.send_eof()
                    } else {
                        Ok(())
                    },
                )
            }
            Err(err) => fast_res.merge(slow_res).merge(Err(err)),
        }
    }

    /// Ensure our fast store is populated. This should be kept as a low
    /// cost function. Since the data itself is shared and not copied it should be fairly
    /// low cost to just discard the data, but does cost a few mutex locks while
    /// streaming.
    pub async fn populate_fast_store(&self, key: StoreKey<'_>) -> Result<(), Error> {
        let maybe_size_info = self
            .fast_store
            .has(key.borrow())
            .await
            .err_tip(|| "While querying in populate_fast_store")?;
        if maybe_size_info.is_some() {
            return Ok(());
        }
<<<<<<< HEAD
=======

        // If the fast store is noop or read only or update only then this is an error.
        if self
            .fast_store
            .inner_store(Some(key.borrow()))
            .optimized_for(StoreOptimizations::NoopUpdates)
            || self.fast_direction == StoreDirection::ReadOnly
            || self.fast_direction == StoreDirection::Update
        {
            return Err(make_err!(
                Code::Internal,
                "Attempt to populate fast store that is read only or noop"
            ));
        }

>>>>>>> 92869d9a
        self.get_loader(key.borrow())
            .get_or_try_init(|| {
                Pin::new(self).populate_and_maybe_stream(key.borrow(), None, 0, None)
            })
            .await
            .err_tip(|| "Failed to populate()")
    }

    /// Returns the range of bytes that should be sent given a slice bounds
    /// offset so the output range maps the `received_range.start` to 0.
    // TODO(palfrey) This should be put into utils, as this logic is used
    // elsewhere in the code.
    pub fn calculate_range(
        received_range: &Range<u64>,
        send_range: &Range<u64>,
    ) -> Result<Option<Range<usize>>, Error> {
        // Protect against subtraction overflow.
        if received_range.start >= received_range.end {
            return Ok(None);
        }

        let start = max(received_range.start, send_range.start);
        let end = min(received_range.end, send_range.end);
        if received_range.contains(&start) && received_range.contains(&(end - 1)) {
            // Offset both to the start of the received_range.
            let calculated_range_start = usize::try_from(start - received_range.start)
                .err_tip(|| "Could not convert (start - received_range.start) to usize")?;
            let calculated_range_end = usize::try_from(end - received_range.start)
                .err_tip(|| "Could not convert (end - received_range.start) to usize")?;
            Ok(Some(calculated_range_start..calculated_range_end))
        } else {
            Ok(None)
        }
    }
}

#[async_trait]
impl StoreDriver for FastSlowStore {
    async fn has_with_results(
        self: Pin<&Self>,
        key: &[StoreKey<'_>],
        results: &mut [Option<u64>],
    ) -> Result<(), Error> {
        // If our slow store is a noop store, it'll always return a 404,
        // so only check the fast store in such case.
        let slow_store = self.slow_store.inner_store::<StoreKey<'_>>(None);
        if slow_store.optimized_for(StoreOptimizations::NoopDownloads) {
            return self.fast_store.has_with_results(key, results).await;
        }
        // Only check the slow store because if it's not there, then something
        // down stream might be unable to get it.  This should not affect
        // workers as they only use get() and a CAS can use an
        // ExistenceCacheStore to avoid the bottleneck.
        self.slow_store.has_with_results(key, results).await
    }

    async fn update(
        self: Pin<&Self>,
        key: StoreKey<'_>,
        mut reader: DropCloserReadHalf,
        size_info: UploadSizeInfo,
    ) -> Result<(), Error> {
        // If either one of our stores is a noop store, bypass the multiplexing
        // and just use the store that is not a noop store.
        let ignore_slow = self
            .slow_store
            .inner_store(Some(key.borrow()))
            .optimized_for(StoreOptimizations::NoopUpdates)
            || self.slow_direction == StoreDirection::ReadOnly
            || self.slow_direction == StoreDirection::Get;
        let ignore_fast = self
            .fast_store
            .inner_store(Some(key.borrow()))
            .optimized_for(StoreOptimizations::NoopUpdates)
            || self.fast_direction == StoreDirection::ReadOnly
            || self.fast_direction == StoreDirection::Get;
        if ignore_slow && ignore_fast {
            // We need to drain the reader to avoid the writer complaining that we dropped
            // the connection prematurely.
            reader
                .drain()
                .await
                .err_tip(|| "In FastFlowStore::update")?;
            return Ok(());
        }
        if ignore_slow {
            return self.fast_store.update(key, reader, size_info).await;
        }
        if ignore_fast {
            return self.slow_store.update(key, reader, size_info).await;
        }

        let (mut fast_tx, fast_rx) = make_buf_channel_pair();
        let (mut slow_tx, slow_rx) = make_buf_channel_pair();

        let data_stream_fut = async move {
            loop {
                let buffer = reader
                    .recv()
                    .await
                    .err_tip(|| "Failed to read buffer in fastslow store")?;
                if buffer.is_empty() {
                    // EOF received.
                    fast_tx.send_eof().err_tip(
                        || "Failed to write eof to fast store in fast_slow store update",
                    )?;
                    slow_tx
                        .send_eof()
                        .err_tip(|| "Failed to write eof to writer in fast_slow store update")?;
                    return Result::<(), Error>::Ok(());
                }

                let (fast_result, slow_result) =
                    join!(fast_tx.send(buffer.clone()), slow_tx.send(buffer));
                fast_result
                    .map_err(|e| {
                        make_err!(
                            Code::Internal,
                            "Failed to send message to fast_store in fast_slow_store {:?}",
                            e
                        )
                    })
                    .merge(slow_result.map_err(|e| {
                        make_err!(
                            Code::Internal,
                            "Failed to send message to slow_store in fast_slow store {:?}",
                            e
                        )
                    }))?;
            }
        };

        let fast_store_fut = self.fast_store.update(key.borrow(), fast_rx, size_info);
        let slow_store_fut = self.slow_store.update(key.borrow(), slow_rx, size_info);

        let (data_stream_res, fast_res, slow_res) =
            join!(data_stream_fut, fast_store_fut, slow_store_fut);
        data_stream_res.merge(fast_res).merge(slow_res)?;
        Ok(())
    }

    /// `FastSlowStore` has optimizations for dealing with files.
    fn optimized_for(&self, optimization: StoreOptimizations) -> bool {
        optimization == StoreOptimizations::FileUpdates
    }

    /// Optimized variation to consume the file if one of the stores is a
    /// filesystem store. This makes the operation a move instead of a copy
    /// dramatically increasing performance for large files.
    async fn update_with_whole_file(
        self: Pin<&Self>,
        key: StoreKey<'_>,
        path: OsString,
        mut file: fs::FileSlot,
        upload_size: UploadSizeInfo,
    ) -> Result<Option<fs::FileSlot>, Error> {
        if self
            .fast_store
            .optimized_for(StoreOptimizations::FileUpdates)
        {
            if !self
                .slow_store
                .inner_store(Some(key.borrow()))
                .optimized_for(StoreOptimizations::NoopUpdates)
                && self.slow_direction != StoreDirection::ReadOnly
                && self.slow_direction != StoreDirection::Get
            {
                slow_update_store_with_file(
                    self.slow_store.as_store_driver_pin(),
                    key.borrow(),
                    &mut file,
                    upload_size,
                )
                .await
                .err_tip(|| "In FastSlowStore::update_with_whole_file slow_store")?;
            }
            if self.fast_direction == StoreDirection::ReadOnly
                || self.fast_direction == StoreDirection::Get
            {
                return Ok(Some(file));
            }
            return self
                .fast_store
                .update_with_whole_file(key, path, file, upload_size)
                .await;
        }

        if self
            .slow_store
            .optimized_for(StoreOptimizations::FileUpdates)
        {
            let ignore_fast = self
                .fast_store
                .inner_store(Some(key.borrow()))
                .optimized_for(StoreOptimizations::NoopUpdates)
                || self.fast_direction == StoreDirection::ReadOnly
                || self.fast_direction == StoreDirection::Get;
            if !ignore_fast {
                slow_update_store_with_file(
                    self.fast_store.as_store_driver_pin(),
                    key.borrow(),
                    &mut file,
                    upload_size,
                )
                .await
                .err_tip(|| "In FastSlowStore::update_with_whole_file fast_store")?;
            }
            let ignore_slow = self.slow_direction == StoreDirection::ReadOnly
                || self.slow_direction == StoreDirection::Get;
            if ignore_slow {
                return Ok(Some(file));
            }
            return self
                .slow_store
                .update_with_whole_file(key, path, file, upload_size)
                .await;
        }

        slow_update_store_with_file(self, key, &mut file, upload_size)
            .await
            .err_tip(|| "In FastSlowStore::update_with_whole_file")?;
        Ok(Some(file))
    }

    async fn get_part(
        self: Pin<&Self>,
        key: StoreKey<'_>,
        writer: &mut DropCloserWriteHalf,
        offset: u64,
        length: Option<u64>,
    ) -> Result<(), Error> {
        // TODO(palfrey) Investigate if we should maybe ignore errors here instead of
        // forwarding them up.
        if self.fast_store.has(key.borrow()).await?.is_some() {
            self.metrics
                .fast_store_hit_count
                .fetch_add(1, Ordering::Acquire);
            self.fast_store
                .get_part(key, writer.borrow_mut(), offset, length)
                .await?;
            self.metrics
                .fast_store_downloaded_bytes
                .fetch_add(writer.get_bytes_written(), Ordering::Acquire);
            return Ok(());
        }

<<<<<<< HEAD
=======
        // If the fast store is noop or read only or update only then bypass it.
        if self
            .fast_store
            .inner_store(Some(key.borrow()))
            .optimized_for(StoreOptimizations::NoopUpdates)
            || self.fast_direction == StoreDirection::ReadOnly
            || self.fast_direction == StoreDirection::Update
        {
            self.metrics
                .slow_store_hit_count
                .fetch_add(1, Ordering::Acquire);
            self.slow_store
                .get_part(key, writer.borrow_mut(), offset, length)
                .await?;
            self.metrics
                .slow_store_downloaded_bytes
                .fetch_add(writer.get_bytes_written(), Ordering::Acquire);
            return Ok(());
        }

>>>>>>> 92869d9a
        let mut writer = Some(writer);
        self.get_loader(key.borrow())
            .get_or_try_init(|| {
                self.populate_and_maybe_stream(key.borrow(), writer.take(), offset, length)
            })
            .await?;

        // If we didn't stream then re-enter which will stream from the fast
        // store, or retry the download.  We should not get in a loop here
        // because OnceCell has the good sense to retry for all callers so in
        // order to get here the fast store will have been populated.  There's
        // an outside chance it was evicted, but that's slim.
        if let Some(writer) = writer.take() {
            self.get_part(key, writer, offset, length).await
        } else {
            // This was the thread that did the streaming already, lucky duck.
            Ok(())
        }
    }

    fn inner_store(&self, _key: Option<StoreKey>) -> &dyn StoreDriver {
        self
    }

    fn as_any<'a>(&'a self) -> &'a (dyn core::any::Any + Sync + Send + 'static) {
        self
    }

    fn as_any_arc(self: Arc<Self>) -> Arc<dyn core::any::Any + Sync + Send + 'static> {
        self
    }

    fn register_remove_callback(
        self: Arc<Self>,
        callback: Arc<dyn RemoveItemCallback>,
    ) -> Result<(), Error> {
        self.fast_store.register_remove_callback(callback.clone())?;
        self.slow_store.register_remove_callback(callback)?;
        Ok(())
    }
}

#[derive(Debug, Default, MetricsComponent)]
struct FastSlowStoreMetrics {
    #[metric(help = "Hit count for the fast store")]
    fast_store_hit_count: AtomicU64,
    #[metric(help = "Downloaded bytes from the fast store")]
    fast_store_downloaded_bytes: AtomicU64,
    #[metric(help = "Hit count for the slow store")]
    slow_store_hit_count: AtomicU64,
    #[metric(help = "Downloaded bytes from the slow store")]
    slow_store_downloaded_bytes: AtomicU64,
}

default_health_status_indicator!(FastSlowStore);<|MERGE_RESOLUTION|>--- conflicted
+++ resolved
@@ -119,20 +119,16 @@
 }
 
 impl FastSlowStore {
-<<<<<<< HEAD
-    pub fn new(_spec: &FastSlowSpec, fast_store: Store, slow_store: Store) -> Arc<Self> {
-        Self::new_with_deadlock_timeout(_spec, fast_store, slow_store, Duration::from_secs(5))
+    pub fn new(spec: &FastSlowSpec, fast_store: Store, slow_store: Store) -> Arc<Self> {
+        Self::new_with_deadlock_timeout(spec, fast_store, slow_store, Duration::from_secs(5))
     }
 
     pub fn new_with_deadlock_timeout(
-        _spec: &FastSlowSpec,
+        spec: &FastSlowSpec,
         fast_store: Store,
         slow_store: Store,
         deadlock_timeout: Duration,
     ) -> Arc<Self> {
-=======
-    pub fn new(spec: &FastSlowSpec, fast_store: Store, slow_store: Store) -> Arc<Self> {
->>>>>>> 92869d9a
         Arc::new_cyclic(|weak_self| Self {
             fast_store,
             fast_direction: spec.fast_direction,
@@ -332,8 +328,6 @@
         if maybe_size_info.is_some() {
             return Ok(());
         }
-<<<<<<< HEAD
-=======
 
         // If the fast store is noop or read only or update only then this is an error.
         if self
@@ -349,7 +343,6 @@
             ));
         }
 
->>>>>>> 92869d9a
         self.get_loader(key.borrow())
             .get_or_try_init(|| {
                 Pin::new(self).populate_and_maybe_stream(key.borrow(), None, 0, None)
@@ -596,8 +589,6 @@
             return Ok(());
         }
 
-<<<<<<< HEAD
-=======
         // If the fast store is noop or read only or update only then bypass it.
         if self
             .fast_store
@@ -618,7 +609,6 @@
             return Ok(());
         }
 
->>>>>>> 92869d9a
         let mut writer = Some(writer);
         self.get_loader(key.borrow())
             .get_or_try_init(|| {

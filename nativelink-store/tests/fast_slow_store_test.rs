--- conflicted
+++ resolved
@@ -453,7 +453,124 @@
     Ok(())
 }
 
-<<<<<<< HEAD
+#[nativelink_test]
+async fn fast_get_only_not_updated() -> Result<(), Error> {
+    let (fast_slow_store, fast_store, slow_store) =
+        make_stores_direction(StoreDirection::Get, StoreDirection::Both);
+    let digest = DigestInfo::try_new(VALID_HASH, 100).unwrap();
+    fast_slow_store
+        .update_oneshot(digest, make_random_data(100).into())
+        .await?;
+    assert!(
+        fast_store.has(digest).await?.is_none(),
+        "Expected data to not be in the fast store"
+    );
+    assert!(
+        slow_store.has(digest).await?.is_some(),
+        "Expected data in the slow store"
+    );
+    Ok(())
+}
+
+#[nativelink_test]
+async fn fast_readonly_only_not_updated() -> Result<(), Error> {
+    let (fast_slow_store, fast_store, slow_store) =
+        make_stores_direction(StoreDirection::ReadOnly, StoreDirection::Both);
+    let digest = DigestInfo::try_new(VALID_HASH, 100).unwrap();
+    fast_slow_store
+        .update_oneshot(digest, make_random_data(100).into())
+        .await?;
+    assert!(
+        fast_store.has(digest).await?.is_none(),
+        "Expected data to not be in the fast store"
+    );
+    assert!(
+        slow_store.has(digest).await?.is_some(),
+        "Expected data in the slow store"
+    );
+    Ok(())
+}
+
+#[nativelink_test]
+async fn slow_readonly_only_not_updated() -> Result<(), Error> {
+    let (fast_slow_store, fast_store, slow_store) =
+        make_stores_direction(StoreDirection::Both, StoreDirection::ReadOnly);
+    let digest = DigestInfo::try_new(VALID_HASH, 100).unwrap();
+    fast_slow_store
+        .update_oneshot(digest, make_random_data(100).into())
+        .await?;
+    assert!(
+        fast_store.has(digest).await?.is_some(),
+        "Expected data to be in the fast store"
+    );
+    assert!(
+        slow_store.has(digest).await?.is_none(),
+        "Expected data to not be in the slow store"
+    );
+    Ok(())
+}
+
+#[nativelink_test]
+async fn slow_get_only_not_updated() -> Result<(), Error> {
+    let (fast_slow_store, fast_store, slow_store) =
+        make_stores_direction(StoreDirection::Both, StoreDirection::Get);
+    let digest = DigestInfo::try_new(VALID_HASH, 100).unwrap();
+    fast_slow_store
+        .update_oneshot(digest, make_random_data(100).into())
+        .await?;
+    assert!(
+        fast_store.has(digest).await?.is_some(),
+        "Expected data to be in the fast store"
+    );
+    assert!(
+        slow_store.has(digest).await?.is_none(),
+        "Expected data to not be in the slow store"
+    );
+    Ok(())
+}
+
+#[nativelink_test]
+async fn fast_put_only_not_updated() -> Result<(), Error> {
+    let (fast_slow_store, fast_store, slow_store) =
+        make_stores_direction(StoreDirection::Update, StoreDirection::Both);
+    let digest = DigestInfo::try_new(VALID_HASH, 100).unwrap();
+    slow_store
+        .update_oneshot(digest, make_random_data(100).into())
+        .await?;
+    fast_slow_store.get_part_unchunked(digest, 0, None).await?;
+    assert!(
+        fast_store.has(digest).await?.is_none(),
+        "Expected data to not be in the fast store"
+    );
+    Ok(())
+}
+
+#[nativelink_test]
+async fn fast_readonly_only_not_updated_on_get() -> Result<(), Error> {
+    let (fast_slow_store, fast_store, slow_store) =
+        make_stores_direction(StoreDirection::ReadOnly, StoreDirection::Both);
+    let digest = DigestInfo::try_new(VALID_HASH, 100).unwrap();
+    slow_store
+        .update_oneshot(digest, make_random_data(100).into())
+        .await?;
+    assert!(
+        !fast_slow_store
+            .get_part_unchunked(digest, 0, None)
+            .await?
+            .is_empty(),
+        "Data not found in slow store"
+    );
+    assert!(
+        fast_store.has(digest).await?.is_none(),
+        "Expected data to not be in the fast store"
+    );
+    assert!(
+        slow_store.has(digest).await?.is_some(),
+        "Expected data in the slow store"
+    );
+    Ok(())
+}
+
 #[derive(MetricsComponent)]
 struct SemaphoreStore {
     sem: Arc<tokio::sync::Semaphore>,
@@ -576,7 +693,7 @@
 
     fn register_remove_callback(
         self: Arc<Self>,
-        callback: &Arc<Box<dyn RemoveItemCallback>>,
+        callback: Arc<dyn RemoveItemCallback>,
     ) -> Result<(), Error> {
         self.inner.clone().register_remove_callback(callback)
     }
@@ -593,6 +710,8 @@
     let fast_slow_store_config = FastSlowSpec {
         fast: StoreSpec::Memory(MemorySpec::default()),
         slow: StoreSpec::Noop(NoopSpec::default()),
+        fast_direction: StoreDirection::default(),
+        slow_direction: StoreDirection::default(),
     };
     let fast_slow_store = Arc::new(FastSlowStore::new_with_deadlock_timeout(
         &fast_slow_store_config,
@@ -634,122 +753,5 @@
         Ok(data.into())
     );
 
-=======
-#[nativelink_test]
-async fn fast_get_only_not_updated() -> Result<(), Error> {
-    let (fast_slow_store, fast_store, slow_store) =
-        make_stores_direction(StoreDirection::Get, StoreDirection::Both);
-    let digest = DigestInfo::try_new(VALID_HASH, 100).unwrap();
-    fast_slow_store
-        .update_oneshot(digest, make_random_data(100).into())
-        .await?;
-    assert!(
-        fast_store.has(digest).await?.is_none(),
-        "Expected data to not be in the fast store"
-    );
-    assert!(
-        slow_store.has(digest).await?.is_some(),
-        "Expected data in the slow store"
-    );
-    Ok(())
-}
-
-#[nativelink_test]
-async fn fast_readonly_only_not_updated() -> Result<(), Error> {
-    let (fast_slow_store, fast_store, slow_store) =
-        make_stores_direction(StoreDirection::ReadOnly, StoreDirection::Both);
-    let digest = DigestInfo::try_new(VALID_HASH, 100).unwrap();
-    fast_slow_store
-        .update_oneshot(digest, make_random_data(100).into())
-        .await?;
-    assert!(
-        fast_store.has(digest).await?.is_none(),
-        "Expected data to not be in the fast store"
-    );
-    assert!(
-        slow_store.has(digest).await?.is_some(),
-        "Expected data in the slow store"
-    );
-    Ok(())
-}
-
-#[nativelink_test]
-async fn slow_readonly_only_not_updated() -> Result<(), Error> {
-    let (fast_slow_store, fast_store, slow_store) =
-        make_stores_direction(StoreDirection::Both, StoreDirection::ReadOnly);
-    let digest = DigestInfo::try_new(VALID_HASH, 100).unwrap();
-    fast_slow_store
-        .update_oneshot(digest, make_random_data(100).into())
-        .await?;
-    assert!(
-        fast_store.has(digest).await?.is_some(),
-        "Expected data to be in the fast store"
-    );
-    assert!(
-        slow_store.has(digest).await?.is_none(),
-        "Expected data to not be in the slow store"
-    );
-    Ok(())
-}
-
-#[nativelink_test]
-async fn slow_get_only_not_updated() -> Result<(), Error> {
-    let (fast_slow_store, fast_store, slow_store) =
-        make_stores_direction(StoreDirection::Both, StoreDirection::Get);
-    let digest = DigestInfo::try_new(VALID_HASH, 100).unwrap();
-    fast_slow_store
-        .update_oneshot(digest, make_random_data(100).into())
-        .await?;
-    assert!(
-        fast_store.has(digest).await?.is_some(),
-        "Expected data to be in the fast store"
-    );
-    assert!(
-        slow_store.has(digest).await?.is_none(),
-        "Expected data to not be in the slow store"
-    );
-    Ok(())
-}
-
-#[nativelink_test]
-async fn fast_put_only_not_updated() -> Result<(), Error> {
-    let (fast_slow_store, fast_store, slow_store) =
-        make_stores_direction(StoreDirection::Update, StoreDirection::Both);
-    let digest = DigestInfo::try_new(VALID_HASH, 100).unwrap();
-    slow_store
-        .update_oneshot(digest, make_random_data(100).into())
-        .await?;
-    fast_slow_store.get_part_unchunked(digest, 0, None).await?;
-    assert!(
-        fast_store.has(digest).await?.is_none(),
-        "Expected data to not be in the fast store"
-    );
-    Ok(())
-}
-
-#[nativelink_test]
-async fn fast_readonly_only_not_updated_on_get() -> Result<(), Error> {
-    let (fast_slow_store, fast_store, slow_store) =
-        make_stores_direction(StoreDirection::ReadOnly, StoreDirection::Both);
-    let digest = DigestInfo::try_new(VALID_HASH, 100).unwrap();
-    slow_store
-        .update_oneshot(digest, make_random_data(100).into())
-        .await?;
-    assert!(
-        !fast_slow_store
-            .get_part_unchunked(digest, 0, None)
-            .await?
-            .is_empty(),
-        "Data not found in slow store"
-    );
-    assert!(
-        fast_store.has(digest).await?.is_none(),
-        "Expected data to not be in the fast store"
-    );
-    assert!(
-        slow_store.has(digest).await?.is_some(),
-        "Expected data in the slow store"
-    );
->>>>>>> 92869d9a
     Ok(())
 }
--- conflicted
+++ resolved
@@ -18,13 +18,8 @@
 
 use async_trait::async_trait;
 use bytes::Bytes;
-<<<<<<< HEAD
 use nativelink_config::stores::{FastSlowSpec, MemorySpec, NoopSpec, StoreDirection, StoreSpec};
 use nativelink_error::{make_err, Code, Error, ResultExt};
-=======
-use nativelink_config::stores::{FastSlowSpec, MemorySpec, NoopSpec, StoreSpec};
-use nativelink_error::{Code, Error, ResultExt, make_err};
->>>>>>> f9ff630e
 use nativelink_macro::nativelink_test;
 use nativelink_metric::MetricsComponent;
 use nativelink_store::fast_slow_store::FastSlowStore;
@@ -48,15 +43,10 @@
     let slow_store = Store::new(MemoryStore::new(&MemorySpec::default()));
     let fast_slow_store = Store::new(FastSlowStore::new(
         &FastSlowSpec {
-<<<<<<< HEAD
             fast: StoreSpec::memory(MemorySpec::default()),
             fast_direction,
             slow: StoreSpec::memory(MemorySpec::default()),
             slow_direction,
-=======
-            fast: StoreSpec::Memory(MemorySpec::default()),
-            slow: StoreSpec::Memory(MemorySpec::default()),
->>>>>>> f9ff630e
         },
         fast_store.clone(),
         slow_store.clone(),
@@ -349,15 +339,10 @@
 
     let fast_slow_store = FastSlowStore::new(
         &FastSlowSpec {
-<<<<<<< HEAD
             fast: StoreSpec::memory(MemorySpec::default()),
             fast_direction: StoreDirection::default(),
             slow: StoreSpec::memory(MemorySpec::default()),
             slow_direction: StoreDirection::default(),
-=======
-            fast: StoreSpec::Memory(MemorySpec::default()),
-            slow: StoreSpec::Memory(MemorySpec::default()),
->>>>>>> f9ff630e
         },
         fast_store,
         slow_store,
@@ -397,15 +382,10 @@
     let slow_store = Store::new(MemoryStore::new(&MemorySpec::default()));
     let fast_slow_store = Arc::new(FastSlowStore::new(
         &FastSlowSpec {
-<<<<<<< HEAD
             fast: StoreSpec::memory(MemorySpec::default()),
             fast_direction: StoreDirection::default(),
             slow: StoreSpec::memory(MemorySpec::default()),
             slow_direction: StoreDirection::default(),
-=======
-            fast: StoreSpec::Memory(MemorySpec::default()),
-            slow: StoreSpec::Memory(MemorySpec::default()),
->>>>>>> f9ff630e
         },
         fast_store.clone(),
         slow_store,
@@ -427,15 +407,10 @@
     let fast_store = Store::new(MemoryStore::new(&MemorySpec::default()));
     let slow_store = Store::new(NoopStore::new());
     let fast_slow_store_config = FastSlowSpec {
-<<<<<<< HEAD
         fast: StoreSpec::memory(MemorySpec::default()),
         fast_direction: StoreDirection::default(),
         slow: StoreSpec::noop(NoopSpec::default()),
         slow_direction: StoreDirection::default(),
-=======
-        fast: StoreSpec::Memory(MemorySpec::default()),
-        slow: StoreSpec::Noop(NoopSpec::default()),
->>>>>>> f9ff630e
     };
     let fast_slow_store = Arc::new(FastSlowStore::new(
         &fast_slow_store_config,

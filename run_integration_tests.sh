--- conflicted
+++ resolved
@@ -114,18 +114,9 @@
     FILENAME=$(basename $fullpath)
     echo "Running test $FILENAME"
     sudo docker-compose up -d
-<<<<<<< HEAD
-
+    
     wait_for_ready
-
-=======
-    if perl -e 'alarm shift; exec @ARGV' 30 bash -c 'until sudo docker-compose logs | grep -q "Ready, listening on"; do sleep 1; done'    
-    then
-      echo "String 'Ready, listening on' found in the logs."
-    else
-      echo "String 'Ready, listening on' not found in the logs within the given time."
-    fi
->>>>>>> 22abf900
+    
     set +e
     bash -euo pipefail "$fullpath"
     EXIT_CODE="$?"
